--- conflicted
+++ resolved
@@ -1275,12 +1275,9 @@
 	}
 
 	els, err := newExpressLaneService(
-<<<<<<< HEAD
 		s,
-=======
 		apiBackend,
 		filterSystem,
->>>>>>> 287f74af
 		auctionContractAddr,
 		s.execEngine.bc,
 	)
