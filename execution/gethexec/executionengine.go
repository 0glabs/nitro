--- conflicted
+++ resolved
@@ -654,15 +654,10 @@
 	return err
 }
 
-<<<<<<< HEAD
-func (s *ExecutionEngine) sequenceDelayedMessageWithBlockMutex(message *arbostypes.L1IncomingMessage, delayedSeqNum uint64) (*types.Block, error) {
+func (s *ExecutionEngine) sequenceDelayedMessageWithBlockMutex(message *arbostypes.L1IncomingMessage, delayedMsgIdx uint64) (*types.Block, error) {
 	if s.syncTillBlock > 0 && s.latestBlock.NumberU64() >= s.syncTillBlock {
 		return nil, ExecutionEngineBlockCreationStopped
 	}
-
-=======
-func (s *ExecutionEngine) sequenceDelayedMessageWithBlockMutex(message *arbostypes.L1IncomingMessage, delayedMsgIdx uint64) (*types.Block, error) {
->>>>>>> 2fc6121f
 	currentHeader, err := s.getCurrentHeader()
 	if err != nil {
 		return nil, err
