--- conflicted
+++ resolved
@@ -30,18 +30,11 @@
 		tx,
 		a1,
 		util.HistoryCommitment{
-<<<<<<< HEAD
-			Height:    height1,
-			Merkle:    common.BytesToHash([]byte("nyan")),
-			FirstLeaf: genesis.inner.StateHash,
-			LastLeaf:  a1.inner.StateHash,
-=======
 			Height:        height1,
 			Merkle:        common.BytesToHash([]byte("nyan")),
 			FirstLeaf:     genesis.inner.StateHash,
 			LastLeaf:      a1.inner.StateHash,
 			LastLeafProof: []common.Hash{a1.inner.StateHash},
->>>>>>> 8110f505
 		},
 	)
 	require.NoError(t, err)
@@ -50,18 +43,11 @@
 		tx,
 		a2,
 		util.HistoryCommitment{
-<<<<<<< HEAD
-			Height:    height2,
-			Merkle:    common.BytesToHash([]byte("nyan2")),
-			FirstLeaf: genesis.inner.StateHash,
-			LastLeaf:  a2.inner.StateHash,
-=======
 			Height:        height2,
 			Merkle:        common.BytesToHash([]byte("nyan2")),
 			FirstLeaf:     genesis.inner.StateHash,
 			LastLeaf:      a2.inner.StateHash,
 			LastLeafProof: []common.Hash{a2.inner.StateHash},
->>>>>>> 8110f505
 		},
 	)
 	require.NoError(t, err)
@@ -96,18 +82,11 @@
 		tx,
 		a1,
 		util.HistoryCommitment{
-<<<<<<< HEAD
-			Height:    height1,
-			Merkle:    common.BytesToHash([]byte("nyan")),
-			FirstLeaf: genesis.inner.StateHash,
-			LastLeaf:  a1.inner.StateHash,
-=======
 			Height:        height1,
 			Merkle:        common.BytesToHash([]byte("nyan")),
 			FirstLeaf:     genesis.inner.StateHash,
 			LastLeaf:      a1.inner.StateHash,
 			LastLeafProof: []common.Hash{a1.inner.StateHash},
->>>>>>> 8110f505
 		},
 	)
 	require.NoError(t, err)
@@ -116,18 +95,11 @@
 		tx,
 		a2,
 		util.HistoryCommitment{
-<<<<<<< HEAD
-			Height:    height2,
-			Merkle:    common.BytesToHash([]byte("nyan2")),
-			FirstLeaf: genesis.inner.StateHash,
-			LastLeaf:  a2.inner.StateHash,
-=======
 			Height:        height2,
 			Merkle:        common.BytesToHash([]byte("nyan2")),
 			FirstLeaf:     genesis.inner.StateHash,
 			LastLeaf:      a2.inner.StateHash,
 			LastLeafProof: []common.Hash{a2.inner.StateHash},
->>>>>>> 8110f505
 		},
 	)
 	require.NoError(t, err)
@@ -161,18 +133,11 @@
 		tx,
 		a1,
 		util.HistoryCommitment{
-<<<<<<< HEAD
-			Height:    height1,
-			Merkle:    common.BytesToHash([]byte("nyan")),
-			FirstLeaf: genesis.inner.StateHash,
-			LastLeaf:  a1.inner.StateHash,
-=======
 			Height:        height1,
 			Merkle:        common.BytesToHash([]byte("nyan")),
 			FirstLeaf:     genesis.inner.StateHash,
 			LastLeaf:      a1.inner.StateHash,
 			LastLeafProof: []common.Hash{a1.inner.StateHash},
->>>>>>> 8110f505
 		},
 	)
 	require.NoError(t, err)
@@ -181,18 +146,11 @@
 		tx,
 		a2,
 		util.HistoryCommitment{
-<<<<<<< HEAD
-			Height:    height2,
-			Merkle:    common.BytesToHash([]byte("nyan2")),
-			FirstLeaf: genesis.inner.StateHash,
-			LastLeaf:  a2.inner.StateHash,
-=======
 			Height:        height2,
 			Merkle:        common.BytesToHash([]byte("nyan2")),
 			FirstLeaf:     genesis.inner.StateHash,
 			LastLeaf:      a2.inner.StateHash,
 			LastLeafProof: []common.Hash{a2.inner.StateHash},
->>>>>>> 8110f505
 		},
 	)
 	require.NoError(t, err)
@@ -253,18 +211,11 @@
 			tx,
 			a1,
 			util.HistoryCommitment{
-<<<<<<< HEAD
-				Height:    height1,
-				Merkle:    common.BytesToHash([]byte("nyan")),
-				FirstLeaf: genesis.inner.StateHash,
-				LastLeaf:  a1.inner.StateHash,
-=======
 				Height:        height1,
 				Merkle:        common.BytesToHash([]byte("nyan")),
 				FirstLeaf:     genesis.inner.StateHash,
 				LastLeaf:      a1.inner.StateHash,
 				LastLeafProof: []common.Hash{a1.inner.StateHash},
->>>>>>> 8110f505
 			},
 		)
 		require.NoError(t, err)
@@ -273,18 +224,11 @@
 			tx,
 			a2,
 			util.HistoryCommitment{
-<<<<<<< HEAD
-				Height:    height2,
-				Merkle:    common.BytesToHash([]byte("nyan2")),
-				FirstLeaf: genesis.inner.StateHash,
-				LastLeaf:  a2.inner.StateHash,
-=======
 				Height:        height2,
 				Merkle:        common.BytesToHash([]byte("nyan2")),
 				FirstLeaf:     genesis.inner.StateHash,
 				LastLeaf:      a2.inner.StateHash,
 				LastLeafProof: []common.Hash{a2.inner.StateHash},
->>>>>>> 8110f505
 			},
 		)
 		require.NoError(t, err)
@@ -313,18 +257,11 @@
 			tx,
 			a1,
 			util.HistoryCommitment{
-<<<<<<< HEAD
-				Height:    height1,
-				Merkle:    common.BytesToHash([]byte("nyan")),
-				FirstLeaf: genesis.inner.StateHash,
-				LastLeaf:  a1.inner.StateHash,
-=======
 				Height:        height1,
 				Merkle:        common.BytesToHash([]byte("nyan")),
 				FirstLeaf:     genesis.inner.StateHash,
 				LastLeaf:      a1.inner.StateHash,
 				LastLeafProof: []common.Hash{a1.inner.StateHash},
->>>>>>> 8110f505
 			},
 		)
 		require.NoError(t, err)
@@ -333,18 +270,11 @@
 			tx,
 			a2,
 			util.HistoryCommitment{
-<<<<<<< HEAD
-				Height:    height2,
-				Merkle:    common.BytesToHash([]byte("nyan2")),
-				FirstLeaf: genesis.inner.StateHash,
-				LastLeaf:  a2.inner.StateHash,
-=======
 				Height:        height2,
 				Merkle:        common.BytesToHash([]byte("nyan2")),
 				FirstLeaf:     genesis.inner.StateHash,
 				LastLeaf:      a2.inner.StateHash,
 				LastLeafProof: []common.Hash{a2.inner.StateHash},
->>>>>>> 8110f505
 			},
 		)
 		require.NoError(t, err)
@@ -373,18 +303,11 @@
 			tx,
 			a1,
 			util.HistoryCommitment{
-<<<<<<< HEAD
-				Height:    height1,
-				Merkle:    common.BytesToHash([]byte("nyan")),
-				FirstLeaf: genesis.inner.StateHash,
-				LastLeaf:  a1.inner.StateHash,
-=======
 				Height:        height1,
 				Merkle:        common.BytesToHash([]byte("nyan")),
 				FirstLeaf:     genesis.inner.StateHash,
 				LastLeaf:      a1.inner.StateHash,
 				LastLeafProof: []common.Hash{a1.inner.StateHash},
->>>>>>> 8110f505
 			},
 		)
 		require.NoError(t, err)
@@ -393,18 +316,11 @@
 			tx,
 			a2,
 			util.HistoryCommitment{
-<<<<<<< HEAD
-				Height:    height2,
-				Merkle:    common.BytesToHash([]byte("nyan2")),
-				FirstLeaf: genesis.inner.StateHash,
-				LastLeaf:  a2.inner.StateHash,
-=======
 				Height:        height2,
 				Merkle:        common.BytesToHash([]byte("nyan2")),
 				FirstLeaf:     genesis.inner.StateHash,
 				LastLeaf:      a2.inner.StateHash,
 				LastLeafProof: []common.Hash{a2.inner.StateHash},
->>>>>>> 8110f505
 			},
 		)
 		require.NoError(t, err)
@@ -476,16 +392,10 @@
 		tx,
 		a1,
 		util.HistoryCommitment{
-<<<<<<< HEAD
-			Height:   height1,
-			Merkle:   common.BytesToHash([]byte("nyan")),
-			LastLeaf: a1.inner.StateHash,
-=======
 			Height:        height1,
 			Merkle:        common.BytesToHash([]byte("nyan")),
 			LastLeaf:      a1.inner.StateHash,
 			LastLeafProof: []common.Hash{a1.inner.StateHash},
->>>>>>> 8110f505
 		},
 	)
 	require.NoError(t, err)
@@ -498,16 +408,10 @@
 		tx,
 		a2,
 		util.HistoryCommitment{
-<<<<<<< HEAD
-			Height:   height2,
-			Merkle:   common.BytesToHash([]byte("nyan2")),
-			LastLeaf: a2.inner.StateHash,
-=======
 			Height:        height2,
 			Merkle:        common.BytesToHash([]byte("nyan2")),
 			LastLeaf:      a2.inner.StateHash,
 			LastLeafProof: []common.Hash{a2.inner.StateHash},
->>>>>>> 8110f505
 		},
 	)
 	require.NoError(t, err)
@@ -583,16 +487,10 @@
 			tx,
 			a1,
 			util.HistoryCommitment{
-<<<<<<< HEAD
-				Height:   height1,
-				Merkle:   common.BytesToHash([]byte("nyan")),
-				LastLeaf: a1.inner.StateHash,
-=======
 				Height:        height1,
 				Merkle:        common.BytesToHash([]byte("nyan")),
 				LastLeaf:      a1.inner.StateHash,
 				LastLeafProof: []common.Hash{a1.inner.StateHash},
->>>>>>> 8110f505
 			},
 		)
 		require.NoError(t, err)
@@ -605,16 +503,10 @@
 			tx,
 			a2,
 			util.HistoryCommitment{
-<<<<<<< HEAD
-				Height:   height2,
-				Merkle:   common.BytesToHash([]byte("nyan2")),
-				LastLeaf: a2.inner.StateHash,
-=======
 				Height:        height2,
 				Merkle:        common.BytesToHash([]byte("nyan2")),
 				LastLeaf:      a2.inner.StateHash,
 				LastLeafProof: []common.Hash{a2.inner.StateHash},
->>>>>>> 8110f505
 			},
 		)
 		require.NoError(t, err)
@@ -663,16 +555,10 @@
 		tx,
 		a1,
 		util.HistoryCommitment{
-<<<<<<< HEAD
-			Height:   height1,
-			Merkle:   common.BytesToHash([]byte("nyan")),
-			LastLeaf: a1.inner.StateHash,
-=======
 			Height:        height1,
 			Merkle:        common.BytesToHash([]byte("nyan")),
 			LastLeaf:      a1.inner.StateHash,
 			LastLeafProof: []common.Hash{a1.inner.StateHash},
->>>>>>> 8110f505
 		},
 	)
 	require.NoError(t, err)
@@ -685,16 +571,10 @@
 		tx,
 		a2,
 		util.HistoryCommitment{
-<<<<<<< HEAD
-			Height:   height2,
-			Merkle:   common.BytesToHash([]byte("nyan2")),
-			LastLeaf: a2.inner.StateHash,
-=======
 			Height:        height2,
 			Merkle:        common.BytesToHash([]byte("nyan2")),
 			LastLeaf:      a2.inner.StateHash,
 			LastLeafProof: []common.Hash{a2.inner.StateHash},
->>>>>>> 8110f505
 		},
 	)
 	require.NoError(t, err)
@@ -779,16 +659,10 @@
 			tx,
 			a1,
 			util.HistoryCommitment{
-<<<<<<< HEAD
-				Height:   height1,
-				Merkle:   common.BytesToHash([]byte("nyan")),
-				LastLeaf: a1.inner.StateHash,
-=======
 				Height:        height1,
 				Merkle:        common.BytesToHash([]byte("nyan")),
 				LastLeaf:      a1.inner.StateHash,
 				LastLeafProof: []common.Hash{a1.inner.StateHash},
->>>>>>> 8110f505
 			},
 		)
 		require.NoError(t, err)
@@ -801,16 +675,10 @@
 			tx,
 			a2,
 			util.HistoryCommitment{
-<<<<<<< HEAD
-				Height:   height2,
-				Merkle:   common.BytesToHash([]byte("nyan2")),
-				LastLeaf: a2.inner.StateHash,
-=======
 				Height:        height2,
 				Merkle:        common.BytesToHash([]byte("nyan2")),
 				LastLeaf:      a2.inner.StateHash,
 				LastLeafProof: []common.Hash{a2.inner.StateHash},
->>>>>>> 8110f505
 			},
 		)
 		require.NoError(t, err)
@@ -870,16 +738,10 @@
 			tx,
 			a1,
 			util.HistoryCommitment{
-<<<<<<< HEAD
-				Height:   height1,
-				Merkle:   common.BytesToHash([]byte("nyan")),
-				LastLeaf: a1.inner.StateHash,
-=======
 				Height:        height1,
 				Merkle:        common.BytesToHash([]byte("nyan")),
 				LastLeaf:      a1.inner.StateHash,
 				LastLeafProof: []common.Hash{a1.inner.StateHash},
->>>>>>> 8110f505
 			},
 		)
 		require.NoError(t, err)
@@ -895,16 +757,10 @@
 			tx,
 			a1,
 			util.HistoryCommitment{
-<<<<<<< HEAD
-				Height:   height1,
-				Merkle:   common.BytesToHash([]byte("nyan")),
-				LastLeaf: a1.inner.StateHash,
-=======
 				Height:        height1,
 				Merkle:        common.BytesToHash([]byte("nyan")),
 				LastLeaf:      a1.inner.StateHash,
 				LastLeafProof: []common.Hash{a1.inner.StateHash},
->>>>>>> 8110f505
 			},
 		)
 		require.NoError(t, err)
@@ -913,16 +769,10 @@
 			tx,
 			a2,
 			util.HistoryCommitment{
-<<<<<<< HEAD
-				Height:   height2,
-				Merkle:   common.BytesToHash([]byte("nyan2")),
-				LastLeaf: a2.inner.StateHash,
-=======
 				Height:        height2,
 				Merkle:        common.BytesToHash([]byte("nyan2")),
 				LastLeaf:      a2.inner.StateHash,
 				LastLeafProof: []common.Hash{a2.inner.StateHash},
->>>>>>> 8110f505
 			},
 		)
 		require.NoError(t, err)
@@ -955,16 +805,10 @@
 			tx,
 			a1,
 			util.HistoryCommitment{
-<<<<<<< HEAD
-				Height:   height1,
-				Merkle:   common.BytesToHash([]byte("nyan")),
-				LastLeaf: a1.inner.StateHash,
-=======
 				Height:        height1,
 				Merkle:        common.BytesToHash([]byte("nyan")),
 				LastLeaf:      a1.inner.StateHash,
 				LastLeafProof: []common.Hash{a1.inner.StateHash},
->>>>>>> 8110f505
 			},
 		)
 		require.NoError(t, err)
@@ -974,16 +818,10 @@
 			tx,
 			a2,
 			util.HistoryCommitment{
-<<<<<<< HEAD
-				Height:   height2,
-				Merkle:   common.BytesToHash([]byte("nyan2")),
-				LastLeaf: a2.inner.StateHash,
-=======
 				Height:        height2,
 				Merkle:        common.BytesToHash([]byte("nyan2")),
 				LastLeaf:      a2.inner.StateHash,
 				LastLeafProof: []common.Hash{a2.inner.StateHash},
->>>>>>> 8110f505
 			},
 		)
 		require.NoError(t, err)
@@ -1073,16 +911,10 @@
 			tx,
 			a1,
 			util.HistoryCommitment{
-<<<<<<< HEAD
-				Height:   height1,
-				Merkle:   common.BytesToHash([]byte("nyan")),
-				LastLeaf: a1.inner.StateHash,
-=======
 				Height:        height1,
 				Merkle:        common.BytesToHash([]byte("nyan")),
 				LastLeaf:      a1.inner.StateHash,
 				LastLeafProof: []common.Hash{a1.inner.StateHash},
->>>>>>> 8110f505
 			},
 		)
 		require.NoError(t, err)
@@ -1092,16 +924,10 @@
 			tx,
 			a2,
 			util.HistoryCommitment{
-<<<<<<< HEAD
-				Height:   height2,
-				Merkle:   common.BytesToHash([]byte("nyan2")),
-				LastLeaf: a2.inner.StateHash,
-=======
 				Height:        height2,
 				Merkle:        common.BytesToHash([]byte("nyan2")),
 				LastLeaf:      a2.inner.StateHash,
 				LastLeafProof: []common.Hash{a2.inner.StateHash},
->>>>>>> 8110f505
 			},
 		)
 		require.NoError(t, err)
@@ -1216,16 +1042,10 @@
 		tx,
 		a1,
 		util.HistoryCommitment{
-<<<<<<< HEAD
-			Height:   height1,
-			Merkle:   common.BytesToHash([]byte("nyan")),
-			LastLeaf: a1.inner.StateHash,
-=======
 			Height:        height1,
 			Merkle:        common.BytesToHash([]byte("nyan")),
 			LastLeaf:      a1.inner.StateHash,
 			LastLeafProof: []common.Hash{a1.inner.StateHash},
->>>>>>> 8110f505
 		},
 	)
 	require.NoError(t, err)
@@ -1235,16 +1055,10 @@
 		tx,
 		a2,
 		util.HistoryCommitment{
-<<<<<<< HEAD
-			Height:   height2,
-			Merkle:   common.BytesToHash([]byte("nyan2")),
-			LastLeaf: a2.inner.StateHash,
-=======
 			Height:        height2,
 			Merkle:        common.BytesToHash([]byte("nyan2")),
 			LastLeaf:      a2.inner.StateHash,
 			LastLeafProof: []common.Hash{a2.inner.StateHash},
->>>>>>> 8110f505
 		},
 	)
 	require.NoError(t, err)
@@ -1396,16 +1210,10 @@
 		tx,
 		a1,
 		util.HistoryCommitment{
-<<<<<<< HEAD
-			Height:   height1,
-			Merkle:   common.BytesToHash([]byte("nyan")),
-			LastLeaf: a1.inner.StateHash,
-=======
 			Height:        height1,
 			Merkle:        common.BytesToHash([]byte("nyan")),
 			LastLeaf:      a1.inner.StateHash,
 			LastLeafProof: []common.Hash{a1.inner.StateHash},
->>>>>>> 8110f505
 		},
 	)
 	require.NoError(t, err)
@@ -1415,16 +1223,10 @@
 		tx,
 		a2,
 		util.HistoryCommitment{
-<<<<<<< HEAD
-			Height:   height2,
-			Merkle:   common.BytesToHash([]byte("nyan2")),
-			LastLeaf: a2.inner.StateHash,
-=======
 			Height:        height2,
 			Merkle:        common.BytesToHash([]byte("nyan2")),
 			LastLeaf:      a2.inner.StateHash,
 			LastLeafProof: []common.Hash{a2.inner.StateHash},
->>>>>>> 8110f505
 		},
 	)
 	require.NoError(t, err)
