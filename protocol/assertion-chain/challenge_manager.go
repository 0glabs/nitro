--- conflicted
+++ resolved
@@ -2,22 +2,15 @@
 
 import (
 	"bytes"
-<<<<<<< HEAD
-	"github.com/OffchainLabs/challenge-protocol-v2/solgen/go/outgen"
-	"github.com/ethereum/go-ethereum/common"
-	"github.com/pkg/errors"
-=======
 	"strings"
 
 	"github.com/OffchainLabs/challenge-protocol-v2/solgen/go/outgen"
-	"github.com/ethereum/go-ethereum/accounts/abi/bind"
 	"github.com/ethereum/go-ethereum/common"
 	"github.com/pkg/errors"
 )
 
 var (
 	ErrChallengeNotFound = errors.New("challenge not found")
->>>>>>> d3b040f7
 )
 
 // ChallengeManager --
@@ -25,15 +18,6 @@
 	assertionChain *AssertionChain
 	caller         *outgen.ChallengeManagerImplCaller
 	writer         *outgen.ChallengeManagerImplTransactor
-<<<<<<< HEAD
-=======
-	txOpts         *bind.TransactOpts
-}
-
-// Challenge is a wrapper around solgen bindings.
-type Challenge struct {
-	inner outgen.Challenge
->>>>>>> d3b040f7
 }
 
 // ChallengeManager returns an instance of the current challenge manager
@@ -51,29 +35,6 @@
 		assertionChain: ac,
 		caller:         &managerBinding.ChallengeManagerImplCaller,
 		writer:         &managerBinding.ChallengeManagerImplTransactor,
-<<<<<<< HEAD
-	}, nil
-}
-
-// ChallengeByID --
-func (cm *ChallengeManager) ChallengeByID(challengeId common.Hash) (*Challenge, error) {
-	res, err := cm.caller.GetChallenge(cm.assertionChain.callOpts, challengeId)
-	if err != nil {
-		return nil, err
-	}
-	if bytes.Equal(res.RootId[:], make([]byte, 32)) {
-		return nil, errors.Wrapf(
-			ErrNotFound,
-			"challenge with id %#x",
-			challengeId,
-		)
-	}
-	return &Challenge{
-		inner:   res,
-		manager: cm,
-=======
-		txOpts:         ac.txOpts,
->>>>>>> d3b040f7
 	}, nil
 }
 
