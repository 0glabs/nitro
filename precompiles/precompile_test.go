--- conflicted
+++ resolved
@@ -181,24 +181,14 @@
 
 func TestPrecompilesPerArbosVersion(t *testing.T) {
 	expectedNewMethodsPerArbosVersion := map[uint64]int{
-<<<<<<< HEAD
-		0:  98,
-		5:  3,
-		10: 2,
-		11: 4,
-		20: 8,
-		30: 39,
-		31: 1,
-=======
-		0:                      89,
+		0:                      98,
 		params.ArbosVersion_5:  3,
 		params.ArbosVersion_10: 2,
 		params.ArbosVersion_11: 4,
 		params.ArbosVersion_20: 8,
-		params.ArbosVersion_30: 38,
+		params.ArbosVersion_30: 39,
 		params.ArbosVersion_31: 1,
 		params.ArbosVersion_40: 3,
->>>>>>> eeef0c77
 	}
 
 	precompiles := Precompiles()
