--- conflicted
+++ resolved
@@ -172,7 +172,6 @@
 		Fail(t, "Expected", l2BaseFee, "got", retrievedL2BaseFee)
 	}
 
-<<<<<<< HEAD
 	params, err := state.Programs().Params()
 	Require(t, err)
 	maxWasmSize := params.MaxWasmSize
@@ -191,7 +190,8 @@
 	maxWasmSize = params.MaxWasmSize
 	if maxWasmSize != uint32(want) {
 		Fail(t, "Got", maxWasmSize, "want", want)
-=======
+	}
+
 	pubPrec := &ArbOwnerPublic{}
 
 	cdpi, err := pubPrec.IsCalldataPriceIncreaseEnabled(callCtx, evm)
@@ -205,7 +205,6 @@
 	Require(t, err)
 	if !cdpi {
 		Fail(t)
->>>>>>> 0860432d
 	}
 }
 
