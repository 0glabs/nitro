--- conflicted
+++ resolved
@@ -2,7 +2,6 @@
 
 import (
 	"context"
-	solimpl "github.com/OffchainLabs/challenge-protocol-v2/protocol/sol-implementation"
 	"testing"
 
 	"github.com/OffchainLabs/challenge-protocol-v2/protocol"
@@ -16,7 +15,6 @@
 
 func Test_bisect(t *testing.T) {
 	ctx := context.Background()
-	tx := &solimpl.ActiveTx{ReadWriteTx: true}
 	t.Run("bad bisection points", func(t *testing.T) {
 		createdData := createTwoValidatorFork(t, ctx, &createForkConfig{
 			divergeHeight: 10,
@@ -51,7 +49,7 @@
 				validatorAddress: validator.address,
 			},
 		}
-		_, err = v.bisect(ctx, tx, vertex)
+		_, err = v.bisect(ctx, vertex)
 		require.ErrorContains(t, err, "determining bisection point failed")
 	})
 	t.Run("bisects", func(t *testing.T) {
@@ -85,7 +83,6 @@
 			t,
 			logsHook,
 			ctx,
-			tx,
 			honestValidator,
 			evilValidator,
 			createdData.leaf1,
@@ -93,7 +90,7 @@
 		)
 
 		// Expect to bisect to 31.
-		commitment, err := bisectedTo.HistoryCommitment(ctx, tx)
+		commitment, err := bisectedTo.HistoryCommitment(ctx)
 		require.NoError(t, err)
 		require.Equal(t, uint64(31), commitment.Height)
 	})
@@ -101,7 +98,6 @@
 
 func Test_merge(t *testing.T) {
 	ctx := context.Background()
-	tx := &solimpl.ActiveTx{ReadWriteTx: true}
 	t.Run("OK", func(t *testing.T) {
 		logsHook := test.NewGlobal()
 		createdData := createTwoValidatorFork(t, ctx, &createForkConfig{
@@ -133,7 +129,6 @@
 			t,
 			logsHook,
 			ctx,
-			tx,
 			honestValidator,
 			evilValidator,
 			createdData.leaf1,
@@ -175,7 +170,7 @@
 				validatorAddress: honestValidator.address,
 			},
 		}
-		mergingTo, err := v.merge(ctx, tx, challengeId, bisectedTo, vertexToMergeFrom)
+		mergingTo, err := v.merge(ctx, challengeId, bisectedTo, vertexToMergeFrom)
 		require.NoError(t, err)
 		AssertLogsContain(t, logsHook, "Successfully merged to vertex")
 		require.Equal(t, bisectedTo.Id(), mergingTo.Id())
@@ -186,15 +181,14 @@
 	t *testing.T,
 	logsHook *test.Hook,
 	ctx context.Context,
-	tx protocol.ActiveTx,
 	honestValidator,
 	evilValidator *Validator,
 	leaf1,
 	leaf2 protocol.Assertion,
 ) protocol.ChallengeVertex {
-	err := honestValidator.onLeafCreated(ctx, tx, leaf1)
-	require.NoError(t, err)
-	err = honestValidator.onLeafCreated(ctx, tx, leaf2)
+	err := honestValidator.onLeafCreated(ctx,  leaf1)
+	require.NoError(t, err)
+	err = honestValidator.onLeafCreated(ctx,  leaf2)
 	require.NoError(t, err)
 	AssertLogsContain(t, logsHook, "New assertion appended")
 	AssertLogsContain(t, logsHook, "New assertion appended")
@@ -218,21 +212,11 @@
 	assertion, err := evilValidator.chain.AssertionBySequenceNum(ctx, protocol.AssertionSequenceNumber(2))
 	require.NoError(t, err)
 
-<<<<<<< HEAD
-	honestCommit, err := evilValidator.stateManager.HistoryCommitmentUpTo(ctx, assertion.Height())
+	assertionHeight, err := assertion.Height()
+		require.NoError(t, err)
+		honestCommit, err := evilValidator.stateManager.HistoryCommitmentUpTo(ctx, assertionHeight)
 	require.NoError(t, err)
 	vToBisect, err := challenge.Unwrap().AddBlockChallengeLeaf(ctx, assertion, honestCommit)
-=======
-		assertionHeight, err := assertion.Height()
-		require.NoError(t, err)
-		honestCommit, err := evilValidator.stateManager.HistoryCommitmentUpTo(ctx, assertionHeight)
-		require.NoError(t, err)
-		vToBisect, err := challenge.Unwrap().AddBlockChallengeLeaf(ctx, tx, assertion, honestCommit)
-		require.NoError(t, err)
-		vertexToBisect = vToBisect
-		return nil
-	})
->>>>>>> 49c38287
 	require.NoError(t, err)
 	vertexToBisect = vToBisect
 
@@ -250,15 +234,15 @@
 		},
 	}
 
-	bisectedVertex, err := v.bisect(ctx, tx, vertexToBisect)
-	require.NoError(t, err)
-
-	bisectedVertexHistoryCommitment, err := bisectedVertex.HistoryCommitment(ctx, tx)
+	bisectedVertex, err := v.bisect(ctx,  vertexToBisect)
+	require.NoError(t, err)
+
+	bisectedVertexHistoryCommitment, err := bisectedVertex.HistoryCommitment(ctx)
 	require.NoError(t, err)
 	shouldBisectToCommit, err := evilValidator.stateManager.HistoryCommitmentUpTo(ctx, bisectedVertexHistoryCommitment.Height)
 	require.NoError(t, err)
 
-	commitment, err := bisectedVertex.HistoryCommitment(ctx, tx)
+	commitment, err := bisectedVertex.HistoryCommitment(ctx)
 	require.NoError(t, err)
 	require.Equal(t, commitment.Hash(), shouldBisectToCommit.Hash())
 
