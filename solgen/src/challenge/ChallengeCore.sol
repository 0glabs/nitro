//SPDX-License-Identifier: UNLICENSED
pragma solidity ^0.8.0;

import "./ChallengeLib.sol";
import "./IChallengeResultReceiver.sol";
import "./IChallenge.sol";

<<<<<<< HEAD
abstract contract ChallengeCore is Cloneable, IChallenge {
=======
abstract contract ChallengeCore {
>>>>>>> e8efa7ba
    event InitiatedChallenge();

    enum Turn {
        NO_CHALLENGE,
        ASSERTER,
        CHALLENGER
    }

    event Bisected(
        bytes32 indexed challengeRoot,
        uint256 challengedSegmentStart,
        uint256 challengedSegmentLength,
        bytes32[] chainHashes
    );
    event AsserterTimedOut();
    event ChallengerTimedOut();

    address public override asserter;
    address public override challenger;

    uint256 public asserterTimeLeft;
    uint256 public challengerTimeLeft;
    uint256 public override lastMoveTimestamp;

    Turn public turn;
    bytes32 public challengeStateHash;

    string constant NO_TURN = "NO_TURN";
    uint256 constant MAX_CHALLENGE_DEGREE = 40;

    IChallengeResultReceiver public resultReceiver;

    modifier takeTurn() {
        require(msg.sender == currentResponder(), "BIS_SENDER");
        require(
            block.timestamp - lastMoveTimestamp <= currentResponderTimeLeft(),
            "BIS_DEADLINE"
        );

        _;

        if (turn == Turn.CHALLENGER) {
            challengerTimeLeft -= block.timestamp - lastMoveTimestamp;
            turn = Turn.ASSERTER;
        } else {
            asserterTimeLeft -= block.timestamp - lastMoveTimestamp;
            turn = Turn.CHALLENGER;
        }
        lastMoveTimestamp = block.timestamp;
    }

    function currentResponder() public view returns (address) {
        if (turn == Turn.ASSERTER) {
            return asserter;
        } else if (turn == Turn.CHALLENGER) {
            return challenger;
        } else {
            revert(NO_TURN);
        }
    }

    function currentResponderTimeLeft() public override view returns (uint256) {
        if (turn == Turn.ASSERTER) {
            return asserterTimeLeft;
        } else if (turn == Turn.CHALLENGER) {
            return challengerTimeLeft;
        } else {
            revert(NO_TURN);
        }
    }

    function extractChallengeSegment(
        uint256 oldSegmentsStart,
        uint256 oldSegmentsLength,
        bytes32[] calldata oldSegments,
        uint256 challengePosition
    ) internal view returns (uint256 segmentStart, uint256 segmentLength) {
        require(
            challengeStateHash ==
                ChallengeLib.hashChallengeState(
                    oldSegmentsStart,
                    oldSegmentsLength,
                    oldSegments
                ),
            "BIS_STATE"
        );
        if (
            oldSegments.length < 2 ||
            challengePosition >= oldSegments.length - 1
        ) {
            revert("BAD_CHALLENGE_POS");
        }
        uint256 oldChallengeDegree = oldSegments.length - 1;
        segmentLength = oldSegmentsLength / oldChallengeDegree;
        // Intentionally done before challengeLength is potentially added to for the final segment
        segmentStart = oldSegmentsStart + segmentLength * challengePosition;
        if (challengePosition == oldSegments.length - 2) {
            segmentLength += oldSegmentsLength % oldChallengeDegree;
        }
    }

    /**
     * @notice Initiate the next round in the bisection by objecting to execution correctness with a bisection
     * of an execution segment with the same length but a different endpoint. This is either the initial move
     * or follows another execution objection
     */
    function bisectExecution(
        uint256 oldSegmentsStart,
        uint256 oldSegmentsLength,
        bytes32[] calldata oldSegments,
        uint256 challengePosition,
        bytes32[] calldata newSegments
    ) external takeTurn {
        (
            uint256 challengeStart,
            uint256 challengeLength
        ) = extractChallengeSegment(
                oldSegmentsStart,
                oldSegmentsLength,
                oldSegments,
                challengePosition
            );
		require(challengeLength > 1, "TOO_SHORT");
        {
            uint256 expectedDegree = challengeLength;
            if (expectedDegree > MAX_CHALLENGE_DEGREE) {
                expectedDegree = MAX_CHALLENGE_DEGREE;
            }
            require(newSegments.length == expectedDegree + 1, "WRONG_DEGREE");
        }
        require(
            newSegments[newSegments.length - 1] !=
                oldSegments[challengePosition + 1],
            "SAME_END"
        );

        require(oldSegments[challengePosition] == newSegments[0], "DIFF_START");

        challengeStateHash = ChallengeLib.hashChallengeState(
            challengeStart,
            challengeLength,
            newSegments
        );

        emit Bisected(
            challengeStateHash,
            challengeStart,
            challengeLength,
            newSegments
        );
    }

    function timeout() external override {
        uint256 timeSinceLastMove = block.timestamp - lastMoveTimestamp;
        require(
            timeSinceLastMove > currentResponderTimeLeft(),
            "TIMEOUT_DEADLINE"
        );

        if (turn == Turn.ASSERTER) {
            emit AsserterTimedOut();
            _challengerWin();
        } else if (turn == Turn.CHALLENGER) {
            emit ChallengerTimedOut();
            _asserterWin();
        } else {
            revert(NO_TURN);
        }
    }

    function _asserterWin() private {
        turn = Turn.NO_CHALLENGE;
        resultReceiver.completeChallenge(asserter, challenger);
    }

    function _challengerWin() private {
        turn = Turn.NO_CHALLENGE;
        resultReceiver.completeChallenge(challenger, asserter);
    }
}<|MERGE_RESOLUTION|>--- conflicted
+++ resolved
@@ -5,11 +5,7 @@
 import "./IChallengeResultReceiver.sol";
 import "./IChallenge.sol";
 
-<<<<<<< HEAD
-abstract contract ChallengeCore is Cloneable, IChallenge {
-=======
-abstract contract ChallengeCore {
->>>>>>> e8efa7ba
+abstract contract ChallengeCore is IChallenge{
     event InitiatedChallenge();
 
     enum Turn {
