--- conflicted
+++ resolved
@@ -7,12 +7,7 @@
 	"context"
 	"errors"
 	"fmt"
-<<<<<<< HEAD
-	"net/url"
-	"runtime"
 	"strings"
-=======
->>>>>>> 849348e1
 	"testing"
 
 	"github.com/offchainlabs/nitro/daprovider"
