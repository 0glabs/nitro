// Copyright 2021-2022, Offchain Labs, Inc.
// For license information, see https://github.com/OffchainLabs/nitro/blob/master/LICENSE.md

package staker

import (
	"context"
	"encoding/json"
	"errors"
	"fmt"
	"net/url"
	"regexp"
	"sync"
	"sync/atomic"
	"testing"
	"time"

	"github.com/spf13/pflag"

	"github.com/ethereum/go-ethereum/common"
	"github.com/ethereum/go-ethereum/ethdb"
	"github.com/ethereum/go-ethereum/log"
	"github.com/ethereum/go-ethereum/metrics"
	"github.com/ethereum/go-ethereum/rlp"

	"github.com/offchainlabs/nitro/arbnode/resourcemanager"
	"github.com/offchainlabs/nitro/arbutil"
	"github.com/offchainlabs/nitro/execution"
	"github.com/offchainlabs/nitro/util"
	"github.com/offchainlabs/nitro/util/containers"
	"github.com/offchainlabs/nitro/util/rpcclient"
	"github.com/offchainlabs/nitro/util/stopwaiter"
	"github.com/offchainlabs/nitro/validator"
	"github.com/offchainlabs/nitro/validator/client/redis"
	"github.com/offchainlabs/nitro/validator/inputs"
	"github.com/offchainlabs/nitro/validator/retry_wrapper"
)

var (
	validatorPendingValidationsGauge         = metrics.NewRegisteredGauge("arb/validator/validations/pending", nil)
	validatorValidValidationsCounter         = metrics.NewRegisteredCounter("arb/validator/validations/valid", nil)
	validatorFailedValidationsCounter        = metrics.NewRegisteredCounter("arb/validator/validations/failed", nil)
	validatorProfileWaitToRecordHist         = metrics.NewRegisteredHistogram("arb/validator/profile/wait_to_record", nil, metrics.NewBoundedHistogramSample())
	validatorProfileRecordingHist            = metrics.NewRegisteredHistogram("arb/validator/profile/recording", nil, metrics.NewBoundedHistogramSample())
	validatorProfileWaitToLaunchHist         = metrics.NewRegisteredHistogram("arb/validator/profile/wait_to_launch", nil, metrics.NewBoundedHistogramSample())
	validatorProfileLaunchingHist            = metrics.NewRegisteredHistogram("arb/validator/profile/launching", nil, metrics.NewBoundedHistogramSample())
	validatorProfileRunningHist              = metrics.NewRegisteredHistogram("arb/validator/profile/running", nil, metrics.NewBoundedHistogramSample())
	validatorMsgCountCurrentBatch            = metrics.NewRegisteredGauge("arb/validator/msg_count_current_batch", nil)
	validatorMsgCountCreatedGauge            = metrics.NewRegisteredGauge("arb/validator/msg_count_created", nil)
	validatorMsgCountRecordSentGauge         = metrics.NewRegisteredGauge("arb/validator/msg_count_record_sent", nil)
	validatorMsgCountValidatedGauge          = metrics.NewRegisteredGauge("arb/validator/msg_count_validated", nil)
	validatorMsgCountLastValidationSentGauge = metrics.NewRegisteredGauge("arb/validator/msg_count_last_validation_sent", nil)
)

type BlockValidator struct {
	stopwaiter.StopWaiter
	*StatelessBlockValidator

	reorgMutex sync.RWMutex

	chainCaughtUp bool

	// can only be accessed from creation thread or if holding reorg-write
	nextCreateBatch       *FullBatchInfo
	nextCreateBatchReread bool
	prevBatchCache        map[uint64][]byte

	nextCreateStartGS     validator.GoGlobalState
	nextCreatePrevDelayed uint64

	// can only be accessed from from validation thread or if holding reorg-write
	lastValidGS     validator.GoGlobalState
	legacyValidInfo *legacyLastBlockValidatedDbInfo

	// only from logger thread
	lastValidInfoPrinted *GlobalStateValidatedInfo

	// can be read (atomic.Load) by anyone holding reorg-read
	// written (atomic.Set) by appropriate thread or (any way) holding reorg-write
	createdA            atomic.Uint64
	recordSentA         atomic.Uint64
	validatedA          atomic.Uint64
	lastValidationSentA atomic.Uint64
	validations         containers.SyncMap[arbutil.MessageIndex, *validationStatus]

	config BlockValidatorConfigFetcher

	createNodesChan         chan struct{}
	sendRecordChan          chan struct{}
	sendValidationsChan     chan struct{}
	progressValidationsChan chan struct{}

	chosenValidator map[common.Hash]validator.ValidationSpawner

	// wasmModuleRoot
	moduleMutex           sync.Mutex
	currentWasmModuleRoot common.Hash
	pendingWasmModuleRoot common.Hash

	// for testing only
	testingProgressMadeChan  chan struct{}
	testingProgressMadeMutex sync.Mutex

	// For troubleshooting failed validations
	validationInputsWriter *inputs.Writer

	fatalErr chan<- error

	MemoryFreeLimitChecker resourcemanager.LimitChecker
}

type BlockValidatorConfig struct {
	Enable                            bool                          `koanf:"enable"`
	RedisValidationClientConfig       redis.ValidationClientConfig  `koanf:"redis-validation-client-config"`
	ValidationServer                  rpcclient.ClientConfig        `koanf:"validation-server" reload:"hot"`
	ValidationServerConfigs           []rpcclient.ClientConfig      `koanf:"validation-server-configs"`
	ValidationPoll                    time.Duration                 `koanf:"validation-poll" reload:"hot"`
	PrerecordedBlocks                 uint64                        `koanf:"prerecorded-blocks" reload:"hot"`
	RecordingIterLimit                uint64                        `koanf:"recording-iter-limit"`
	ValidationSentLimit               uint64                        `koanf:"validation-sent-limit"`
	ForwardBlocks                     uint64                        `koanf:"forward-blocks" reload:"hot"`
	BatchCacheLimit                   uint32                        `koanf:"batch-cache-limit"`
	CurrentModuleRoot                 string                        `koanf:"current-module-root"`         // TODO(magic) requires reinitialization on hot reload
	PendingUpgradeModuleRoot          string                        `koanf:"pending-upgrade-module-root"` // TODO(magic) requires StatelessBlockValidator recreation on hot reload
	FailureIsFatal                    bool                          `koanf:"failure-is-fatal" reload:"hot"`
	Dangerous                         BlockValidatorDangerousConfig `koanf:"dangerous"`
	MemoryFreeLimit                   string                        `koanf:"memory-free-limit" reload:"hot"`
	ValidationServerConfigsList       string                        `koanf:"validation-server-configs-list"`
	ValidationSpawningAllowedAttempts uint64                        `koanf:"validation-spawning-allowed-attempts" reload:"hot"`
	// The directory to which the BlockValidator will write the
	// block_inputs_<id>.json files when WriteToFile() is called.
	BlockInputsFilePath string `koanf:"block-inputs-file-path"`

	memoryFreeLimit int
}

func (c *BlockValidatorConfig) Validate() error {
	if c.MemoryFreeLimit == "default" {
		c.memoryFreeLimit = 1073741824 // 1GB
	} else if c.MemoryFreeLimit != "" {
		limit, err := resourcemanager.ParseMemLimit(c.MemoryFreeLimit)
		if err != nil {
			return fmt.Errorf("failed to parse block-validator config memory-free-limit string: %w", err)
		}
		c.memoryFreeLimit = limit
	}
	if err := c.RedisValidationClientConfig.Validate(); err != nil {
		return fmt.Errorf("failed to validate redis validation client config: %w", err)
	}
	streamsEnabled := c.RedisValidationClientConfig.Enabled()
	if len(c.ValidationServerConfigs) == 0 {
		c.ValidationServerConfigs = []rpcclient.ClientConfig{c.ValidationServer}
		if c.ValidationServerConfigsList != "default" {
			var executionServersConfigs []rpcclient.ClientConfig
			if err := json.Unmarshal([]byte(c.ValidationServerConfigsList), &executionServersConfigs); err != nil && !streamsEnabled {
				return fmt.Errorf("failed to parse block-validator validation-server-configs-list string: %w", err)
			}
			c.ValidationServerConfigs = executionServersConfigs
		}
	}
	for i := range c.ValidationServerConfigs {
		if err := c.ValidationServerConfigs[i].Validate(); err != nil {
			return fmt.Errorf("failed to validate one of the block-validator validation-server-configs. url: %s, err: %w", c.ValidationServerConfigs[i].URL, err)
		}
		serverUrl := c.ValidationServerConfigs[i].URL
		if len(serverUrl) > 0 && serverUrl != "self" && serverUrl != "self-auth" {
			u, err := url.Parse(serverUrl)
			if err != nil {
				return fmt.Errorf("failed parsing validation server's url:%s err: %w", serverUrl, err)
			}
			if u.Scheme != "ws" && u.Scheme != "wss" {
				return fmt.Errorf("validation server's url scheme is unsupported, it should either be ws or wss, url:%s", serverUrl)
			}
		}
	}
	if c.Dangerous.Revalidation.EndBlock > 0 && c.Dangerous.Revalidation.EndBlock < c.Dangerous.Revalidation.StartBlock {
		return fmt.Errorf("revalidation end block %d is before start block %d", c.Dangerous.Revalidation.EndBlock, c.Dangerous.Revalidation.StartBlock)
	}
	return nil
}

type BlockValidatorDangerousConfig struct {
	ResetBlockValidation bool               `koanf:"reset-block-validation"`
	Revalidation         RevalidationConfig `koanf:"revalidation"`
}

type RevalidationConfig struct {
	StartBlock            uint64 `koanf:"start-block"`
	EndBlock              uint64 `koanf:"end-block"`
	QuitAfterRevalidation bool   `koanf:"quit-after-revalidation"`
}

type BlockValidatorConfigFetcher func() *BlockValidatorConfig

func BlockValidatorConfigAddOptions(prefix string, f *pflag.FlagSet) {
	f.Bool(prefix+".enable", DefaultBlockValidatorConfig.Enable, "enable block-by-block validation")
	rpcclient.RPCClientAddOptions(prefix+".validation-server", f, &DefaultBlockValidatorConfig.ValidationServer)
	redis.ValidationClientConfigAddOptions(prefix+".redis-validation-client-config", f)
	f.String(prefix+".validation-server-configs-list", DefaultBlockValidatorConfig.ValidationServerConfigsList, "array of execution rpc configs given as a json string. time duration should be supplied in number indicating nanoseconds")
	f.Duration(prefix+".validation-poll", DefaultBlockValidatorConfig.ValidationPoll, "poll time to check validations")
	f.Uint64(prefix+".forward-blocks", DefaultBlockValidatorConfig.ForwardBlocks, "prepare entries for up to that many blocks ahead of validation (stores batch-copy per block)")
	f.Uint64(prefix+".prerecorded-blocks", DefaultBlockValidatorConfig.PrerecordedBlocks, "record that many blocks ahead of validation (larger footprint)")
	f.Uint32(prefix+".batch-cache-limit", DefaultBlockValidatorConfig.BatchCacheLimit, "limit number of old batches to keep in block-validator")
	f.String(prefix+".current-module-root", DefaultBlockValidatorConfig.CurrentModuleRoot, "current wasm module root ('current' read from chain, 'latest' from machines/latest dir, or provide hash)")
	f.Uint64(prefix+".recording-iter-limit", DefaultBlockValidatorConfig.RecordingIterLimit, "limit on block recordings sent per iteration")
	f.Uint64(prefix+".validation-sent-limit", DefaultBlockValidatorConfig.ValidationSentLimit, "limit on block validations to keep in validation sent state")
	f.String(prefix+".pending-upgrade-module-root", DefaultBlockValidatorConfig.PendingUpgradeModuleRoot, "pending upgrade wasm module root to additionally validate (hash, 'latest' or empty)")
	f.Bool(prefix+".failure-is-fatal", DefaultBlockValidatorConfig.FailureIsFatal, "failing a validation is treated as a fatal error")
	BlockValidatorDangerousConfigAddOptions(prefix+".dangerous", f)
	f.String(prefix+".memory-free-limit", DefaultBlockValidatorConfig.MemoryFreeLimit, "minimum free-memory limit after reaching which the blockvalidator pauses validation. Enabled by default as 1GB, to disable provide empty string")
	f.String(prefix+".block-inputs-file-path", DefaultBlockValidatorConfig.BlockInputsFilePath, "directory to write block validation inputs files")
	f.Uint64(prefix+".validation-spawning-allowed-attempts", DefaultBlockValidatorConfig.ValidationSpawningAllowedAttempts, "number of attempts allowed when trying to spawn a validation before erroring out")
}

func BlockValidatorDangerousConfigAddOptions(prefix string, f *pflag.FlagSet) {
	f.Bool(prefix+".reset-block-validation", DefaultBlockValidatorDangerousConfig.ResetBlockValidation, "resets block-by-block validation, starting again at genesis")
	RevalidationConfigAddOptions(prefix+".revalidation", f)
}

func RevalidationConfigAddOptions(prefix string, f *pflag.FlagSet) {
	f.Uint64(prefix+".start-block", DefaultBlockValidatorDangerousConfig.Revalidation.StartBlock, "start revalidation from this block")
	f.Uint64(prefix+".end-block", DefaultBlockValidatorDangerousConfig.Revalidation.EndBlock, "end revalidation at this block")
	f.Bool(prefix+".quit-after-revalidation", DefaultBlockValidatorDangerousConfig.Revalidation.QuitAfterRevalidation, "exit node after revalidation is done")
}

var DefaultBlockValidatorConfig = BlockValidatorConfig{
	Enable:                            false,
	ValidationServerConfigsList:       "default",
	ValidationServer:                  rpcclient.DefaultClientConfig,
	RedisValidationClientConfig:       redis.DefaultValidationClientConfig,
	ValidationPoll:                    time.Second,
	ForwardBlocks:                     128,
	PrerecordedBlocks:                 uint64(2 * util.GoMaxProcs()),
	BatchCacheLimit:                   20,
	CurrentModuleRoot:                 "current",
	PendingUpgradeModuleRoot:          "latest",
	FailureIsFatal:                    true,
	Dangerous:                         DefaultBlockValidatorDangerousConfig,
	BlockInputsFilePath:               "./target/validation_inputs",
	MemoryFreeLimit:                   "default",
	RecordingIterLimit:                20,
	ValidationSentLimit:               1024,
	ValidationSpawningAllowedAttempts: 1,
}

var TestBlockValidatorConfig = BlockValidatorConfig{
	Enable:                            false,
	ValidationServer:                  rpcclient.TestClientConfig,
	ValidationServerConfigs:           []rpcclient.ClientConfig{rpcclient.TestClientConfig},
	RedisValidationClientConfig:       redis.TestValidationClientConfig,
	ValidationPoll:                    100 * time.Millisecond,
	ForwardBlocks:                     128,
	BatchCacheLimit:                   20,
	PrerecordedBlocks:                 uint64(2 * util.GoMaxProcs()),
	RecordingIterLimit:                20,
	ValidationSentLimit:               1024,
	CurrentModuleRoot:                 "latest",
	PendingUpgradeModuleRoot:          "latest",
	FailureIsFatal:                    true,
	Dangerous:                         DefaultBlockValidatorDangerousConfig,
	BlockInputsFilePath:               "./target/validation_inputs",
	MemoryFreeLimit:                   "default",
	ValidationSpawningAllowedAttempts: 1,
}

var DefaultBlockValidatorDangerousConfig = BlockValidatorDangerousConfig{
	ResetBlockValidation: false,
	Revalidation:         DefaultRevalidationConfig,
}

var DefaultRevalidationConfig = RevalidationConfig{
	StartBlock:            0,
	EndBlock:              0,
	QuitAfterRevalidation: false,
}

type valStatusField uint32

const (
	Created valStatusField = iota
	RecordSent
	RecordFailed
	Prepared
	SendingValidation
	ValidationDone
)

type validationStatus struct {
	Status    atomic.Uint32        // atomic: value is one of validationStatus*
	Cancel    func()               // non-atomic: only read/written to with reorg mutex
	Entry     *validationEntry     // non-atomic: only read if Status >= validationStatusPrepared
	DoneEntry *validationDoneEntry // non-atomic: only read if status == ValidationDone
	profileTS int64                // time-stamp for profiling
}

type validationDoneEntry struct {
	Success         bool
	Start           validator.GoGlobalState
	End             validator.GoGlobalState
	WasmModuleRoots []common.Hash
}

func (s *validationStatus) getStatus() valStatusField {
	uintStat := s.Status.Load()
	return valStatusField(uintStat)
}

func (s *validationStatus) replaceStatus(old, new valStatusField) bool {
	return s.Status.CompareAndSwap(uint32(old), uint32(new))
}

// gets how many miliseconds last step took, and starts measuring a new step
func (s *validationStatus) profileStep() int64 {
	start := s.profileTS
	s.profileTS = time.Now().UnixMilli()
	return s.profileTS - start
}

func NewBlockValidator(
	statelessBlockValidator *StatelessBlockValidator,
	inbox InboxTrackerInterface,
	streamer TransactionStreamerInterface,
	config BlockValidatorConfigFetcher,
	fatalErr chan<- error,
) (*BlockValidator, error) {
	ret := &BlockValidator{
		StatelessBlockValidator: statelessBlockValidator,
		createNodesChan:         make(chan struct{}, 1),
		sendRecordChan:          make(chan struct{}, 1),
		sendValidationsChan:     make(chan struct{}, 1),
		progressValidationsChan: make(chan struct{}, 1),
		config:                  config,
		fatalErr:                fatalErr,
		prevBatchCache:          make(map[uint64][]byte),
	}
	valInputsWriter, err := inputs.NewWriter(
		inputs.WithBaseDir(ret.stack.InstanceDir()),
		inputs.WithSlug("BlockValidator"))
	if err != nil {
		return nil, err
	}
	ret.validationInputsWriter = valInputsWriter
	if !config().Dangerous.ResetBlockValidation {
		validated, err := ret.ReadLastValidatedInfo()
		if err != nil {
			return nil, err
		}
		if validated != nil {
			ret.lastValidGS = validated.GlobalState
		} else {
			legacyInfo, err := ret.legacyReadLastValidatedInfo()
			if err != nil {
				return nil, err
			}
			ret.legacyValidInfo = legacyInfo
		}
	}
	// genesis block is impossible to validate unless genesis state is empty
	if ret.lastValidGS.Batch == 0 && ret.legacyValidInfo == nil {
		genesis, err := streamer.ResultAtMessageIndex(0)
		if err != nil {
			return nil, err
		}
		ret.lastValidGS = validator.GoGlobalState{
			BlockHash:  genesis.BlockHash,
			SendRoot:   genesis.SendRoot,
			Batch:      1,
			PosInBatch: 0,
		}
	}
	if config().Dangerous.Revalidation.StartBlock > 0 {
		startBlock := config().Dangerous.Revalidation.StartBlock
		messageCount, err := inbox.GetBatchMessageCount(startBlock - 1)
		if err != nil {
			return nil, err
		}
		res := &execution.MessageResult{}
		if messageCount > 0 {
			res, err = streamer.ResultAtMessageIndex(messageCount - 1)
			if err != nil {
				return nil, err
			}
		}
		_, endPos, err := statelessBlockValidator.GlobalStatePositionsAtCount(messageCount)
		if err != nil {
			return nil, err
		}
		gs := BuildGlobalState(*res, endPos)
		err = ret.writeLastValidated(gs, nil)
		if err != nil {
			return nil, err
		}
	}
	streamer.SetBlockValidator(ret)
	inbox.SetBlockValidator(ret)
	if config().MemoryFreeLimit != "" {
		limtchecker, err := resourcemanager.NewCgroupsMemoryLimitCheckerIfSupported(config().memoryFreeLimit)
		if err != nil {
			if config().MemoryFreeLimit == "default" {
				log.Warn("Cgroups V1 or V2 is unsupported, memory-free-limit feature inside block-validator is disabled")
			} else {
				return nil, fmt.Errorf("failed to create MemoryFreeLimitChecker, Cgroups V1 or V2 is unsupported")
			}
		} else {
			ret.MemoryFreeLimitChecker = limtchecker
		}
	}
	return ret, nil
}

func atomicStorePos(addr *atomic.Uint64, val arbutil.MessageIndex, metr *metrics.Gauge) {
	addr.Store(uint64(val))
	// #nosec G115
	metr.Update(int64(val))
}

func atomicLoadPos(addr *atomic.Uint64) arbutil.MessageIndex {
	return arbutil.MessageIndex(addr.Load())
}

func (v *BlockValidator) created() arbutil.MessageIndex {
	return atomicLoadPos(&v.createdA)
}

func (v *BlockValidator) recordSent() arbutil.MessageIndex {
	return atomicLoadPos(&v.recordSentA)
}

func (v *BlockValidator) validated() arbutil.MessageIndex {
	return atomicLoadPos(&v.validatedA)
}

func (v *BlockValidator) lastValidationSent() arbutil.MessageIndex {
	return atomicLoadPos(&v.lastValidationSentA)
}

func (v *BlockValidator) Validated(t *testing.T) arbutil.MessageIndex {
	return v.validated()
}

func (v *BlockValidator) possiblyFatal(err error) {
	if v.Stopped() {
		return
	}
	if err == nil {
		return
	}
	log.Error("Error during validation", "err", err)
	if v.config().FailureIsFatal {
		select {
		case v.fatalErr <- err:
		default:
		}
	}
}

func nonBlockingTrigger(channel chan struct{}) {
	select {
	case channel <- struct{}{}:
	default:
	}
}

func (v *BlockValidator) GetModuleRootsToValidate() []common.Hash {
	v.moduleMutex.Lock()
	defer v.moduleMutex.Unlock()

	validatingModuleRoots := []common.Hash{v.currentWasmModuleRoot}
	if v.currentWasmModuleRoot != v.pendingWasmModuleRoot && v.pendingWasmModuleRoot != (common.Hash{}) {
		validatingModuleRoots = append(validatingModuleRoots, v.pendingWasmModuleRoot)
	}
	return validatingModuleRoots
}

// called from NewBlockValidator, doesn't need to catch locks
func ReadLastValidatedInfo(db ethdb.Database) (*GlobalStateValidatedInfo, error) {
	exists, err := db.Has(lastGlobalStateValidatedInfoKey)
	if err != nil {
		return nil, err
	}
	var validated GlobalStateValidatedInfo
	if !exists {
		return nil, nil
	}
	gsBytes, err := db.Get(lastGlobalStateValidatedInfoKey)
	if err != nil {
		return nil, err
	}
	err = rlp.DecodeBytes(gsBytes, &validated)
	if err != nil {
		return nil, err
	}
	return &validated, nil
}

func (v *BlockValidator) ReadLastValidatedInfo() (*GlobalStateValidatedInfo, error) {
	return ReadLastValidatedInfo(v.db)
}

func (v *BlockValidator) legacyReadLastValidatedInfo() (*legacyLastBlockValidatedDbInfo, error) {
	exists, err := v.db.Has(legacyLastBlockValidatedInfoKey)
	if err != nil {
		return nil, err
	}
	var validated legacyLastBlockValidatedDbInfo
	if !exists {
		return nil, nil
	}
	gsBytes, err := v.db.Get(legacyLastBlockValidatedInfoKey)
	if err != nil {
		return nil, err
	}
	err = rlp.DecodeBytes(gsBytes, &validated)
	if err != nil {
		return nil, err
	}
	return &validated, nil
}

var ErrGlobalStateNotInChain = errors.New("globalstate not in chain")

// false if chain not caught up to globalstate
// error is ErrGlobalStateNotInChain if globalstate not in chain (and chain caught up)
func GlobalStateToMsgCount(tracker InboxTrackerInterface, streamer TransactionStreamerInterface, gs validator.GoGlobalState) (bool, arbutil.MessageIndex, error) {
	batchCount, err := tracker.GetBatchCount()
	if err != nil {
		return false, 0, err
	}
	requiredBatchCount := gs.Batch + 1
	if gs.PosInBatch == 0 {
		requiredBatchCount -= 1
	}
	if batchCount < requiredBatchCount {
		return false, 0, nil
	}
	var prevBatchMsgCount arbutil.MessageIndex
	if gs.Batch > 0 {
		prevBatchMsgCount, err = tracker.GetBatchMessageCount(gs.Batch - 1)
		if err != nil {
			return false, 0, err
		}
	}
	count := prevBatchMsgCount
	if gs.PosInBatch > 0 {
		curBatchMsgCount, err := tracker.GetBatchMessageCount(gs.Batch)
		if err != nil {
			return false, 0, fmt.Errorf("%w: getBatchMsgCount %d batchCount %d", err, gs.Batch, batchCount)
		}
		count += arbutil.MessageIndex(gs.PosInBatch)
		if curBatchMsgCount < count {
			return false, 0, fmt.Errorf("%w: batch %d posInBatch %d, maxPosInBatch %d", ErrGlobalStateNotInChain, gs.Batch, gs.PosInBatch, curBatchMsgCount-prevBatchMsgCount)
		}
	}
	processed, err := streamer.GetProcessedMessageCount()
	if err != nil {
		return false, 0, err
	}
	if processed < count {
		return false, 0, nil
	}
	res := &execution.MessageResult{}
	if count > 0 {
		res, err = streamer.ResultAtMessageIndex(count - 1)
		if err != nil {
			return false, 0, err
		}
	}
	if res.BlockHash != gs.BlockHash || res.SendRoot != gs.SendRoot {
		return false, 0, fmt.Errorf("%w: count %d hash %v expected %v, sendroot %v expected %v", ErrGlobalStateNotInChain, count, gs.BlockHash, res.BlockHash, gs.SendRoot, res.SendRoot)
	}
	return true, count, nil
}

func (v *BlockValidator) sendRecord(s *validationStatus) error {
	if !v.Started() {
		return nil
	}
	if !s.replaceStatus(Created, RecordSent) {
		return fmt.Errorf("failed status check for send record. Status: %v", s.getStatus())
	}

	validatorProfileWaitToRecordHist.Update(s.profileStep())
	v.LaunchThread(func(ctx context.Context) {
		err := v.ValidationEntryRecord(ctx, s.Entry)
		if ctx.Err() != nil {
			return
		}
		if err != nil {
			s.replaceStatus(RecordSent, RecordFailed) // after that - could be removed from validations map
			log.Error("Error while recording", "err", err, "status", s.getStatus())
			return
		}
		validatorProfileRecordingHist.Update(s.profileStep())
		if !s.replaceStatus(RecordSent, Prepared) {
			log.Error("Fault trying to update validation with recording", "entry", s.Entry, "status", s.getStatus())
			return
		}
		nonBlockingTrigger(v.sendValidationsChan)
	})
	return nil
}

<<<<<<< HEAD
//nolint:gosec
func (v *BlockValidator) writeToFile(validationEntry *validationEntry) error {
	input, err := validationEntry.ToInput([]rawdb.WasmTarget{rawdb.TargetWavm})
	if err != nil {
		return err
	}
	inputJson := server_api.ValidationInputToJson(input)
	if err := v.validationInputsWriter.Write(inputJson); err != nil {
		return err
	}
	return nil
}

=======
>>>>>>> 9149d9b6
func (v *BlockValidator) SetCurrentWasmModuleRoot(hash common.Hash) error {
	v.moduleMutex.Lock()
	defer v.moduleMutex.Unlock()

	if (hash == common.Hash{}) {
		return errors.New("trying to set zero as wasmModuleRoot")
	}
	if hash == v.currentWasmModuleRoot {
		return nil
	}
	if (v.currentWasmModuleRoot == common.Hash{}) {
		v.currentWasmModuleRoot = hash
		return nil
	}
	if v.pendingWasmModuleRoot == hash {
		log.Info("Block validator: detected progressing to pending machine", "hash", hash)
		v.currentWasmModuleRoot = hash
		return nil
	}
	if v.config().CurrentModuleRoot != "current" {
		return nil
	}
	return fmt.Errorf(
		"unexpected wasmModuleRoot! cannot validate! found %v , current %v, pending %v",
		hash, v.currentWasmModuleRoot, v.pendingWasmModuleRoot,
	)
}

func (v *BlockValidator) createNextValidationEntry(ctx context.Context) (bool, error) {
	v.reorgMutex.RLock()
	defer v.reorgMutex.RUnlock()
	pos := v.created()
	if pos > v.recordSent()+arbutil.MessageIndex(v.config().ForwardBlocks) {
		log.Trace("create validation entry: nothing to do", "pos", pos, "validated", v.validated())
		return false, nil
	}
	streamerMsgCount, err := v.streamer.GetProcessedMessageCount()
	if err != nil {
		return false, err
	}
	if pos >= streamerMsgCount {
		log.Trace("create validation entry: nothing to do", "pos", pos, "streamerMsgCount", streamerMsgCount)
		return false, nil
	}
	msg, err := v.streamer.GetMessage(pos)
	if err != nil {
		return false, err
	}
	endRes, err := v.streamer.ResultAtMessageIndex(pos)
	if err != nil {
		return false, err
	}
	if v.nextCreateStartGS.PosInBatch == 0 || v.nextCreateBatchReread {
		// new batch
		found, fullBatchInfo, err := v.readFullBatch(ctx, v.nextCreateStartGS.Batch)
		if !found {
			return false, err
		}
		if v.nextCreateBatch != nil {
			v.prevBatchCache[v.nextCreateBatch.Number] = v.nextCreateBatch.PostedData
		}
		v.nextCreateBatch = fullBatchInfo
		// #nosec G115
		validatorMsgCountCurrentBatch.Update(int64(fullBatchInfo.MsgCount))
		batchCacheLimit := v.config().BatchCacheLimit
		if len(v.prevBatchCache) > int(batchCacheLimit) {
			for num := range v.prevBatchCache {
				if num+uint64(batchCacheLimit) < v.nextCreateStartGS.Batch {
					delete(v.prevBatchCache, num)
				}
			}
		}
		v.nextCreateBatchReread = false
	}
	endGS := validator.GoGlobalState{
		BlockHash: endRes.BlockHash,
		SendRoot:  endRes.SendRoot,
	}
	if pos+1 < v.nextCreateBatch.MsgCount {
		endGS.Batch = v.nextCreateStartGS.Batch
		endGS.PosInBatch = v.nextCreateStartGS.PosInBatch + 1
	} else if pos+1 == v.nextCreateBatch.MsgCount {
		endGS.Batch = v.nextCreateStartGS.Batch + 1
		endGS.PosInBatch = 0
	} else {
		return false, fmt.Errorf("illegal batch msg count %d pos %d batch %d", v.nextCreateBatch.MsgCount, pos, endGS.Batch)
	}
	chainConfig := v.streamer.ChainConfig()
	prevBatchNums, err := msg.Message.PastBatchesRequired()
	if err != nil {
		return false, err
	}
	prevBatches := make([]validator.BatchInfo, 0, len(prevBatchNums))
	// prevBatchNums are only used for batch reports, each is only used once
	for _, batchNum := range prevBatchNums {
		data, found := v.prevBatchCache[batchNum]
		if found {
			delete(v.prevBatchCache, batchNum)
		} else {
			data, err = v.readPostedBatch(ctx, batchNum)
			if err != nil {
				return false, err
			}
		}
		prevBatches = append(prevBatches, validator.BatchInfo{
			Number: batchNum,
			Data:   data,
		})
	}
	entry, err := newValidationEntry(
		pos, v.nextCreateStartGS, endGS, msg, v.nextCreateBatch, prevBatches, v.nextCreatePrevDelayed, chainConfig,
	)
	if err != nil {
		return false, err
	}
	status := &validationStatus{
		Entry:     entry,
		profileTS: time.Now().UnixMilli(),
	}
	status.Status.Store(uint32(Created))
	v.validations.Store(pos, status)
	v.nextCreateStartGS = endGS
	v.nextCreatePrevDelayed = msg.DelayedMessagesRead
	atomicStorePos(&v.createdA, pos+1, validatorMsgCountCreatedGauge)
	log.Trace("create validation entry: created", "pos", pos)
	return true, nil
}

func (v *BlockValidator) iterativeValidationEntryCreator(ctx context.Context, ignored struct{}) time.Duration {
	moreWork, err := v.createNextValidationEntry(ctx)
	if err != nil {
		processed, processedErr := v.streamer.GetProcessedMessageCount()
		log.Error("error trying to create validation node", "err", err, "created", v.created()+1, "processed", processed, "processedErr", processedErr)
	}
	if moreWork {
		return 0
	}
	return v.config().ValidationPoll
}

func (v *BlockValidator) isMemoryLimitExceeded() bool {
	if v.MemoryFreeLimitChecker == nil {
		return false
	}
	exceeded, err := v.MemoryFreeLimitChecker.IsLimitExceeded()
	if err != nil {
		log.Error("error checking if free-memory limit exceeded using MemoryFreeLimitChecker", "err", err)
	}
	return exceeded
}

func (v *BlockValidator) sendNextRecordRequests(ctx context.Context) (bool, error) {
	if v.isMemoryLimitExceeded() {
		log.Warn("sendNextRecordRequests: aborting due to running low on memory")
		return false, nil
	}
	v.reorgMutex.RLock()
	pos := v.recordSent()
	created := v.created()
	validationSent := v.lastValidationSent()
	v.reorgMutex.RUnlock()

	recordUntil := validationSent + arbutil.MessageIndex(v.config().PrerecordedBlocks) - 1
	if recordUntil > created-1 {
		recordUntil = created - 1
	}
	if recordUntil < pos {
		return false, nil
	}
	recordUntilLimit := pos + arbutil.MessageIndex(v.config().RecordingIterLimit)
	if recordUntil > recordUntilLimit {
		recordUntil = recordUntilLimit
	}
	log.Trace("preparing to record", "pos", pos, "until", recordUntil)
	// prepare could take a long time so we do it without a lock
	err := v.recorder.PrepareForRecord(ctx, pos, recordUntil)
	if err != nil {
		return false, err
	}

	v.reorgMutex.RLock()
	defer v.reorgMutex.RUnlock()
	createdNew := v.created()
	recordSentNew := v.recordSent()
	if createdNew < created || recordSentNew < pos {
		// there was a relevant reorg - quit and restart
		return true, nil
	}
	for pos <= recordUntil {
		if v.isMemoryLimitExceeded() {
			log.Warn("sendNextRecordRequests: aborting due to running low on memory")
			return false, nil
		}
		validationStatus, found := v.validations.Load(pos)
		if !found {
			return false, fmt.Errorf("not found entry for pos %d", pos)
		}
		currentStatus := validationStatus.getStatus()
		if currentStatus != Created {
			return false, fmt.Errorf("bad status trying to send recordings for pos %d status: %v", pos, currentStatus)
		}
		err := v.sendRecord(validationStatus)
		if err != nil {
			return false, err
		}
		pos += 1
		atomicStorePos(&v.recordSentA, pos, validatorMsgCountRecordSentGauge)
		log.Trace("next record request: sent", "pos", pos)
	}

	return true, nil
}

func (v *BlockValidator) iterativeValidationEntryRecorder(ctx context.Context, ignored struct{}) time.Duration {
	moreWork, err := v.sendNextRecordRequests(ctx)
	if err != nil {
		log.Error("error trying to record for validation node", "err", err)
	}
	if moreWork {
		return 0
	}
	return v.config().ValidationPoll
}

func (v *BlockValidator) iterativeValidationPrint(ctx context.Context) time.Duration {
	validated, err := v.ReadLastValidatedInfo()
	if err != nil {
		log.Error("cannot read last validated data from database", "err", err)
		return time.Second * 30
	}
	if validated == nil {
		return time.Second
	}
	if v.lastValidInfoPrinted != nil {
		if v.lastValidInfoPrinted.GlobalState.BlockHash == validated.GlobalState.BlockHash {
			return time.Second
		}
	}
	var batchMsgs arbutil.MessageIndex
	var printedCount int64
	if validated.GlobalState.Batch > 0 {
		batchMsgs, err = v.inboxTracker.GetBatchMessageCount(validated.GlobalState.Batch - 1)
	}
	if err != nil {
		printedCount = -1
	} else {
		// #nosec G115
		printedCount = int64(batchMsgs) + int64(validated.GlobalState.PosInBatch)
	}
	log.Info("validated execution", "messageCount", printedCount, "globalstate", validated.GlobalState, "WasmRoots", validated.WasmRoots)
	v.lastValidInfoPrinted = validated
	revalidationConfig := v.config().Dangerous.Revalidation
	if revalidationConfig.EndBlock > 0 && validated.GlobalState.Batch >= revalidationConfig.EndBlock {
		log.Info("revalidation done", "startBlock", revalidationConfig.StartBlock, "endBlock", revalidationConfig.EndBlock)
		if revalidationConfig.QuitAfterRevalidation {
			// Sending nil to fatalErr channel to stop the node, but not report as an error
			// since this is expected shutdown of the node.
			v.fatalErr <- nil
		} else {
			v.StopOnly()
		}
	}
	return time.Second
}

// return val:
// *MessageIndex - pointer to bad entry if there is one (requires reorg)
func (v *BlockValidator) advanceValidations(ctx context.Context) (*arbutil.MessageIndex, error) {
	v.reorgMutex.RLock()
	defer v.reorgMutex.RUnlock()

	for {
		if ctx.Err() != nil {
			return nil, ctx.Err()
		}
		v.reorgMutex.RUnlock()
		v.reorgMutex.RLock()
		pos := v.validated()
		if pos >= v.recordSent() {
			log.Trace("advanceValidations: nothing to validate", "pos", pos)
			return nil, nil
		}
		validationStatus, found := v.validations.Load(pos)
		if !found {
			return nil, fmt.Errorf("not found entry for pos %d", pos)
		}
		if validationStatus.getStatus() != ValidationDone {
			log.Trace("advanceValidations: validation not done", "pos", pos, "status", validationStatus.getStatus())
			return nil, nil
		}
		if validationStatus.DoneEntry.Start != v.lastValidGS {
			log.Warn("Validation entry has wrong start state", "pos", pos, "start", validationStatus.DoneEntry.Start, "expected", v.lastValidGS)
			validationStatus.Cancel()
			return &pos, nil
		}
		if !validationStatus.DoneEntry.Success {
			v.possiblyFatal(fmt.Errorf("validation: failed entry pos %d, start %v", pos, validationStatus.DoneEntry.Start))
			return &pos, nil // if not fatal - retry
		}
		err := v.writeLastValidated(validationStatus.DoneEntry.End, validationStatus.DoneEntry.WasmModuleRoots)
		if err != nil {
			log.Error("failed writing new validated to database", "pos", pos, "err", err)
		}
		go v.recorder.MarkValid(pos, v.lastValidGS.BlockHash)
		atomicStorePos(&v.validatedA, pos+1, validatorMsgCountValidatedGauge)
		v.validations.Delete(pos)
		nonBlockingTrigger(v.createNodesChan)
		nonBlockingTrigger(v.sendRecordChan)
		nonBlockingTrigger(v.sendValidationsChan)
		v.testingProgressMadeMutex.Lock()
		if v.testingProgressMadeChan != nil {
			nonBlockingTrigger(v.testingProgressMadeChan)
		}
		v.testingProgressMadeMutex.Unlock()

		log.Trace("result validated", "count", v.validated(), "blockHash", v.lastValidGS.BlockHash)
	}
}

// return val:
// *MessageIndex - pointer to bad entry if there is one (requires reorg)
func (v *BlockValidator) sendValidations(ctx context.Context) (*arbutil.MessageIndex, error) {
	v.reorgMutex.RLock()
	defer v.reorgMutex.RUnlock()

	wasmRoots := v.GetModuleRootsToValidate()
	for {
		if ctx.Err() != nil {
			return nil, ctx.Err()
		}
		v.reorgMutex.RUnlock()
		v.reorgMutex.RLock()
		pos := v.lastValidationSent()
		if pos >= v.validated()+arbutil.MessageIndex(v.config().ValidationSentLimit) {
			return nil, nil
		}
		if pos >= v.recordSent() {
			return nil, nil
		}
		validationStatus, found := v.validations.Load(pos)
		if !found {
			return nil, fmt.Errorf("not found entry for pos %d", pos)
		}
		currentStatus := validationStatus.getStatus()
		if currentStatus == RecordFailed {
			// retry
			log.Warn("Recording for validation failed, retrying..", "pos", pos)
			return &pos, nil
		}
		if currentStatus != Prepared {
			log.Trace("sendValidations: validation not prepared", "pos", pos, "status", currentStatus)
			return nil, nil
		}
		for _, moduleRoot := range wasmRoots {
			spawner := v.chosenValidator[moduleRoot]
			if spawner == nil {
				notFoundErr := fmt.Errorf("did not find spawner for moduleRoot :%v", moduleRoot)
				v.possiblyFatal(notFoundErr)
				return nil, notFoundErr
			}
			if spawner.Room() == 0 {
				log.Trace("sendValidations: no more room", "moduleRoot", moduleRoot)
				return nil, nil
			}
		}
		if v.isMemoryLimitExceeded() {
			log.Warn("sendValidations: aborting due to running low on memory")
			return nil, nil
		}
		replaced := validationStatus.replaceStatus(Prepared, SendingValidation)
		if !replaced {
			v.possiblyFatal(errors.New("failed to set SendingValidation status"))
		}
		validatorProfileWaitToLaunchHist.Update(validationStatus.profileStep())
		validatorPendingValidationsGauge.Inc(1)
		var runs []validator.ValidationRun
		for _, moduleRoot := range wasmRoots {
			spawner := retry_wrapper.NewValidationSpawnerRetryWrapper(v.chosenValidator[moduleRoot])
			spawner.StopWaiter.Start(ctx, v)
			input, err := validationStatus.Entry.ToInput(spawner.StylusArchs())
			if err != nil && ctx.Err() == nil {
				v.possiblyFatal(fmt.Errorf("%w: error preparing validation", err))
				continue
			}
			if ctx.Err() != nil {
				return nil, ctx.Err()
			}
			run := spawner.LaunchWithNAllowedAttempts(input, moduleRoot, v.config().ValidationSpawningAllowedAttempts)
			log.Trace("sendValidations: launched", "pos", validationStatus.Entry.Pos, "moduleRoot", moduleRoot)
			runs = append(runs, run)
		}
		validationStatus.DoneEntry = &validationDoneEntry{
			Success:         false,
			Start:           validationStatus.Entry.Start,
			End:             validationStatus.Entry.End,
			WasmModuleRoots: wasmRoots,
		}
		validationStatus.Entry = nil // no longer needed
		validatorProfileLaunchingHist.Update(validationStatus.profileStep())
		validationCtx, cancel := context.WithCancel(ctx)
		validationStatus.Cancel = cancel
		v.LaunchUntrackedThread(func() {
			defer validatorPendingValidationsGauge.Dec(1)
			defer cancel()
			markSuccess := len(runs) > 0

			// validationStatus might be removed from under us
			// trigger validation progress when done
			for _, run := range runs {
				runEnd, err := run.Await(validationCtx)
				if err == nil && runEnd != validationStatus.DoneEntry.End {
					err = fmt.Errorf("validation failed: got %v", runEnd)
				}
				if err != nil {
					validatorFailedValidationsCounter.Inc(1)
					markSuccess = false
					log.Error("error while validating", "err", err, "start", validationStatus.DoneEntry.Start, "end", validationStatus.DoneEntry.End)
					break
				}
				validatorValidValidationsCounter.Inc(1)
			}
			validationStatus.DoneEntry.Success = markSuccess
			validatorProfileRunningHist.Update(validationStatus.profileStep())
			replaced := validationStatus.replaceStatus(SendingValidation, ValidationDone)
			if !replaced {
				v.possiblyFatal(errors.New("failed to set SendingValidation status"))
			}
			nonBlockingTrigger(v.progressValidationsChan)
		})
		pos += 1
		atomicStorePos(&v.lastValidationSentA, pos, validatorMsgCountLastValidationSentGauge)
		log.Trace("validation sent", "pos", pos)
	}
}

func (v *BlockValidator) iterativeValidationProgress(ctx context.Context, ignored struct{}) time.Duration {
	reorg, err := v.advanceValidations(ctx)
	if err != nil {
		log.Error("error trying to record for validation node", "err", err)
	} else if reorg != nil {
		err := v.Reorg(ctx, *reorg)
		if err != nil {
			log.Error("error trying to reorg validation", "pos", *reorg-1, "err", err)
			v.possiblyFatal(err)
		}
	}
	return v.config().ValidationPoll
}

func (v *BlockValidator) iterativeValidationSentProgress(ctx context.Context, ignored struct{}) time.Duration {
	reorg, err := v.sendValidations(ctx)
	if err != nil {
		log.Error("error trying to send validation node", "err", err)
	} else if reorg != nil {
		err := v.Reorg(ctx, *reorg)
		if err != nil {
			log.Error("error trying to reorg validation", "pos", *reorg-1, "err", err)
			v.possiblyFatal(err)
		}
	}
	return v.config().ValidationPoll
}

var ErrValidationCanceled = errors.New("validation of block cancelled")

func (v *BlockValidator) writeLastValidated(gs validator.GoGlobalState, wasmRoots []common.Hash) error {
	v.lastValidGS = gs
	info := GlobalStateValidatedInfo{
		GlobalState: gs,
		WasmRoots:   wasmRoots,
	}
	encoded, err := rlp.EncodeToBytes(info)
	if err != nil {
		return err
	}
	err = v.db.Put(lastGlobalStateValidatedInfoKey, encoded)
	if err != nil {
		return err
	}
	return nil
}

func (v *BlockValidator) validGSIsNew(globalState validator.GoGlobalState) bool {
	if v.legacyValidInfo != nil {
		if v.legacyValidInfo.AfterPosition.BatchNumber > globalState.Batch {
			return false
		}
		if v.legacyValidInfo.AfterPosition.BatchNumber == globalState.Batch && v.legacyValidInfo.AfterPosition.PosInBatch >= globalState.PosInBatch {
			return false
		}
		return true
	}
	if v.lastValidGS.Batch > globalState.Batch {
		return false
	}
	if v.lastValidGS.Batch == globalState.Batch && v.lastValidGS.PosInBatch >= globalState.PosInBatch {
		return false
	}
	return true
}

// this accepts globalstate even if not caught up
func (v *BlockValidator) InitAssumeValid(globalState validator.GoGlobalState) error {
	if v.Started() {
		return fmt.Errorf("cannot handle InitAssumeValid while running")
	}

	// don't do anything if we already validated past that
	if !v.validGSIsNew(globalState) {
		return nil
	}

	v.legacyValidInfo = nil

	err := v.writeLastValidated(globalState, nil)
	if err != nil {
		log.Error("failed writing new validated to database", "pos", v.lastValidGS, "err", err)
	}

	return nil
}

func (v *BlockValidator) UpdateLatestStaked(count arbutil.MessageIndex, globalState validator.GoGlobalState) {

	if count <= v.validated() {
		return
	}

	v.reorgMutex.Lock()
	defer v.reorgMutex.Unlock()

	if count <= v.validated() {
		return
	}

	if !v.chainCaughtUp {
		if !v.validGSIsNew(globalState) {
			return
		}
		v.legacyValidInfo = nil
		err := v.writeLastValidated(globalState, nil)
		if err != nil {
			log.Error("error writing last validated", "err", err)
		}
		return
	}

	countUint64 := uint64(count)
	msg, err := v.streamer.GetMessage(count - 1)
	if err != nil {
		log.Error("getMessage error", "err", err, "count", count)
		return
	}
	// delete no-longer relevant entries
	for iPos := v.validated(); iPos < count && iPos < v.created(); iPos++ {
		status, found := v.validations.Load(iPos)
		if found && status != nil && status.Cancel != nil {
			status.Cancel()
		}
		v.validations.Delete(iPos)
	}
	if v.created() < count {
		v.nextCreateStartGS = globalState
		v.nextCreatePrevDelayed = msg.DelayedMessagesRead
		v.nextCreateBatchReread = true
		if v.nextCreateBatch != nil {
			v.prevBatchCache[v.nextCreateBatch.Number] = v.nextCreateBatch.PostedData
		}
		v.createdA.Store(countUint64)
	}
	// under the reorg mutex we don't need atomic access
	if v.recordSentA.Load() < countUint64 {
		v.recordSentA.Store(countUint64)
	}

	if v.lastValidationSentA.Load() < countUint64 {
		v.lastValidationSentA.Store(countUint64)
	}
	// #nosec G115
	v.validatedA.Store(countUint64)
	// #nosec G115
	validatorMsgCountValidatedGauge.Update(int64(countUint64))
	err = v.writeLastValidated(globalState, nil) // we don't know which wasm roots were validated
	if err != nil {
		log.Error("failed writing valid state after reorg", "err", err)
	}
	nonBlockingTrigger(v.createNodesChan)
}

// Because batches and blocks are handled at separate layers in the node,
// and because block generation from messages is asynchronous,
// this call is different than Reorg, which is currently called later.
func (v *BlockValidator) ReorgToBatchCount(count uint64) {
	v.reorgMutex.Lock()
	defer v.reorgMutex.Unlock()
	if v.nextCreateStartGS.Batch >= count {
		v.nextCreateBatchReread = true
		v.prevBatchCache = make(map[uint64][]byte)
	}
}

func (v *BlockValidator) Reorg(ctx context.Context, count arbutil.MessageIndex) error {
	v.reorgMutex.Lock()
	defer v.reorgMutex.Unlock()
	if count <= 1 {
		return errors.New("cannot reorg out genesis")
	}
	if !v.chainCaughtUp {
		return nil
	}
	if v.created() < count {
		return nil
	}
	_, endPosition, err := v.GlobalStatePositionsAtCount(count)
	if err != nil {
		v.possiblyFatal(err)
		return err
	}
	res, err := v.streamer.ResultAtMessageIndex(count - 1)
	if err != nil {
		v.possiblyFatal(err)
		return err
	}
	msg, err := v.streamer.GetMessage(count - 1)
	if err != nil {
		v.possiblyFatal(err)
		return err
	}
	for iPos := count; iPos < v.created(); iPos++ {
		status, found := v.validations.Load(iPos)
		if found && status != nil && status.Cancel != nil {
			status.Cancel()
		}
		v.validations.Delete(iPos)
	}
	v.nextCreateStartGS = BuildGlobalState(*res, endPosition)
	v.nextCreatePrevDelayed = msg.DelayedMessagesRead
	v.nextCreateBatchReread = true
	v.prevBatchCache = make(map[uint64][]byte)
	countUint64 := uint64(count)
	v.createdA.Store(countUint64)
	// under the reorg mutex we don't need atomic access
	if v.recordSentA.Load() > countUint64 {
		v.recordSentA.Store(countUint64)
	}
	if v.lastValidationSentA.Load() > countUint64 {
		v.lastValidationSentA.Store(countUint64)
		// #nosec G115
		validatorMsgCountLastValidationSentGauge.Update(int64(countUint64))
	}
	if v.validatedA.Load() > countUint64 {
		v.validatedA.Store(countUint64)
		// #nosec G115
		validatorMsgCountValidatedGauge.Update(int64(countUint64))
		err := v.writeLastValidated(v.nextCreateStartGS, nil) // we don't know which wasm roots were validated
		if err != nil {
			log.Error("failed writing valid state after reorg", "err", err)
		}
	}
	nonBlockingTrigger(v.createNodesChan)
	return nil
}

// Initialize must be called after SetCurrentWasmModuleRoot sets the current one
func (v *BlockValidator) Initialize(ctx context.Context) error {
	config := v.config()

	currentModuleRoot := config.CurrentModuleRoot
	switch currentModuleRoot {
	case "latest":
		v.currentWasmModuleRoot = v.GetLatestWasmModuleRoot()
	case "current":
		if (v.currentWasmModuleRoot == common.Hash{}) {
			return errors.New("wasmModuleRoot set to 'current' - but info not set from chain")
		}
	default:
		v.currentWasmModuleRoot = common.HexToHash(currentModuleRoot)
		if (v.currentWasmModuleRoot == common.Hash{}) {
			return errors.New("current-module-root config value illegal")
		}
	}
	pendingModuleRoot := config.PendingUpgradeModuleRoot
	if pendingModuleRoot != "" {
		if pendingModuleRoot == "latest" {
			v.pendingWasmModuleRoot = v.GetLatestWasmModuleRoot()
		} else {
			valid, _ := regexp.MatchString("(0x)?[0-9a-fA-F]{64}", pendingModuleRoot)
			v.pendingWasmModuleRoot = common.HexToHash(pendingModuleRoot)
			if (!valid || v.pendingWasmModuleRoot == common.Hash{}) {
				return errors.New("pending-upgrade-module-root config value illegal")
			}
		}
	}
	log.Info("BlockValidator initialized", "current", v.currentWasmModuleRoot, "pending", v.pendingWasmModuleRoot)
	moduleRoots := []common.Hash{v.currentWasmModuleRoot}
	if v.pendingWasmModuleRoot != v.currentWasmModuleRoot && v.pendingWasmModuleRoot != (common.Hash{}) {
		moduleRoots = append(moduleRoots, v.pendingWasmModuleRoot)
	}
	// First spawner is always RedisValidationClient if RedisStreams are enabled.
	if v.redisValidator != nil {
		err := v.redisValidator.Initialize(ctx, moduleRoots)
		if err != nil {
			return err
		}
	}
	v.chosenValidator = make(map[common.Hash]validator.ValidationSpawner)
	for _, root := range moduleRoots {
		if v.redisValidator != nil && validator.SpawnerSupportsModule(v.redisValidator, root) {
			v.chosenValidator[root] = v.redisValidator
			log.Info("validator chosen", "WasmModuleRoot", root, "chosen", "redis")
		} else {
			for _, spawner := range v.execSpawners {
				if validator.SpawnerSupportsModule(spawner, root) {
					v.chosenValidator[root] = spawner
					log.Info("validator chosen", "WasmModuleRoot", root, "chosen", spawner.Name())
					break
				}
			}
			if v.chosenValidator[root] == nil {
				return fmt.Errorf("cannot validate WasmModuleRoot %v", root)
			}
		}
	}
	return nil
}

func (v *BlockValidator) checkLegacyValid() error {
	v.reorgMutex.Lock()
	defer v.reorgMutex.Unlock()
	if v.legacyValidInfo == nil {
		return nil
	}
	batchCount, err := v.inboxTracker.GetBatchCount()
	if err != nil {
		return err
	}
	requiredBatchCount := v.legacyValidInfo.AfterPosition.BatchNumber + 1
	if v.legacyValidInfo.AfterPosition.PosInBatch == 0 {
		requiredBatchCount -= 1
	}
	if batchCount < requiredBatchCount {
		log.Warn("legacy valid batch ahead of db", "current", batchCount, "required", requiredBatchCount)
		return nil
	}
	var msgCount arbutil.MessageIndex
	if v.legacyValidInfo.AfterPosition.BatchNumber > 0 {
		msgCount, err = v.inboxTracker.GetBatchMessageCount(v.legacyValidInfo.AfterPosition.BatchNumber - 1)
		if err != nil {
			return err
		}
	}
	msgCount += arbutil.MessageIndex(v.legacyValidInfo.AfterPosition.PosInBatch)
	processedCount, err := v.streamer.GetProcessedMessageCount()
	if err != nil {
		return err
	}
	if processedCount < msgCount {
		log.Warn("legacy valid message count ahead of db", "current", processedCount, "required", msgCount)
		return nil
	}

	result := &execution.MessageResult{}
	if msgCount > 0 {
		result, err = v.streamer.ResultAtMessageIndex(msgCount - 1)
		if err != nil {
			return err
		}
	}

	if result.BlockHash != v.legacyValidInfo.BlockHash {
		log.Error("legacy validated blockHash does not fit chain", "info.BlockHash", v.legacyValidInfo.BlockHash, "chain", result.BlockHash, "count", msgCount)
		return fmt.Errorf("legacy validated blockHash does not fit chain")
	}
	validGS := validator.GoGlobalState{
		BlockHash:  result.BlockHash,
		SendRoot:   result.SendRoot,
		Batch:      v.legacyValidInfo.AfterPosition.BatchNumber,
		PosInBatch: v.legacyValidInfo.AfterPosition.PosInBatch,
	}
	err = v.writeLastValidated(validGS, nil)
	if err == nil {
		err = v.db.Delete(legacyLastBlockValidatedInfoKey)
		if err != nil {
			err = fmt.Errorf("deleting legacy: %w", err)
		}
	}
	if err != nil {
		log.Error("failed writing initial lastValid on upgrade from legacy", "new-info", v.lastValidGS, "err", err)
	} else {
		log.Info("updated last-valid from legacy", "lastValid", v.lastValidGS)
	}
	v.legacyValidInfo = nil
	return nil
}

// checks that the chain caught up to lastValidGS, used in startup
func (v *BlockValidator) checkValidatedGSCaughtUp() (bool, error) {
	v.reorgMutex.Lock()
	defer v.reorgMutex.Unlock()
	if v.chainCaughtUp {
		return true, nil
	}
	if v.legacyValidInfo != nil {
		return false, nil
	}
	if v.lastValidGS.Batch == 0 {
		return false, errors.New("lastValid not initialized. cannot validate genesis")
	}
	caughtUp, count, err := GlobalStateToMsgCount(v.inboxTracker, v.streamer, v.lastValidGS)
	if err != nil {
		return false, err
	}
	if !caughtUp {
		batchCount, err := v.inboxTracker.GetBatchCount()
		if err != nil {
			log.Error("failed reading batch count", "err", err)
			batchCount = 0
		}
		batchMsgCount, err := v.inboxTracker.GetBatchMessageCount(batchCount - 1)
		if err != nil {
			log.Error("failed reading batchMsgCount", "err", err)
			batchMsgCount = 0
		}
		processedMsgCount, err := v.streamer.GetProcessedMessageCount()
		if err != nil {
			log.Error("failed reading processedMsgCount", "err", err)
			processedMsgCount = 0
		}
		log.Info("validator catching up to last valid", "lastValid.Batch", v.lastValidGS.Batch, "lastValid.PosInBatch", v.lastValidGS.PosInBatch, "batchCount", batchCount, "batchMsgCount", batchMsgCount, "processedMsgCount", processedMsgCount)
		return false, nil
	}
	msg, err := v.streamer.GetMessage(count - 1)
	if err != nil {
		return false, err
	}
	v.nextCreateBatchReread = true
	v.nextCreateStartGS = v.lastValidGS
	v.nextCreatePrevDelayed = msg.DelayedMessagesRead
	atomicStorePos(&v.createdA, count, validatorMsgCountCreatedGauge)
	atomicStorePos(&v.recordSentA, count, validatorMsgCountRecordSentGauge)
	atomicStorePos(&v.validatedA, count, validatorMsgCountValidatedGauge)
	atomicStorePos(&v.lastValidationSentA, count, validatorMsgCountLastValidationSentGauge)
	// #nosec G115
	validatorMsgCountValidatedGauge.Update(int64(count))
	v.chainCaughtUp = true
	return true, nil
}

func (v *BlockValidator) LaunchWorkthreadsWhenCaughtUp(ctx context.Context) {
	for {
		err := v.checkLegacyValid()
		if err != nil {
			log.Error("validator got error updating legacy validated info. Consider restarting with dangerous.reset-block-validation", "err", err)
		}
		caughtUp, err := v.checkValidatedGSCaughtUp()
		if err != nil {
			log.Error("validator got error waiting for chain to catch up. Consider restarting with dangerous.reset-block-validation", "err", err)
		}
		if caughtUp {
			break
		}
		select {
		case <-ctx.Done():
			return
		case <-time.After(v.config().ValidationPoll):
		}
	}
	err := stopwaiter.CallIterativelyWith[struct{}](&v.StopWaiterSafe, v.iterativeValidationEntryCreator, v.createNodesChan)
	if err != nil {
		v.possiblyFatal(err)
	}
	err = stopwaiter.CallIterativelyWith[struct{}](&v.StopWaiterSafe, v.iterativeValidationEntryRecorder, v.sendRecordChan)
	if err != nil {
		v.possiblyFatal(err)
	}
	err = stopwaiter.CallIterativelyWith[struct{}](&v.StopWaiterSafe, v.iterativeValidationSentProgress, v.sendValidationsChan)
	if err != nil {
		v.possiblyFatal(err)
	}
	err = stopwaiter.CallIterativelyWith[struct{}](&v.StopWaiterSafe, v.iterativeValidationProgress, v.progressValidationsChan)
	if err != nil {
		v.possiblyFatal(err)
	}
}

func (v *BlockValidator) Start(ctxIn context.Context) error {
	v.StopWaiter.Start(ctxIn, v)
	v.LaunchThread(v.LaunchWorkthreadsWhenCaughtUp)
	v.CallIteratively(v.iterativeValidationPrint)
	return nil
}

func (v *BlockValidator) StopAndWait() {
	v.StopWaiter.StopAndWait()
}

// WaitForPos can only be used from One thread
func (v *BlockValidator) WaitForPos(t *testing.T, ctx context.Context, pos arbutil.MessageIndex, timeout time.Duration) bool {
	triggerchan := make(chan struct{})
	v.testingProgressMadeMutex.Lock()
	v.testingProgressMadeChan = triggerchan
	v.testingProgressMadeMutex.Unlock()
	timer := time.NewTimer(timeout)
	defer timer.Stop()
	lastLoop := false
	for {
		if v.validated() > pos {
			return true
		}
		if lastLoop {
			return false
		}
		select {
		case <-timer.C:
			lastLoop = true
		case <-triggerchan:
		case <-ctx.Done():
			lastLoop = true
		}
	}
}

func (v *BlockValidator) GetValidated() arbutil.MessageIndex {
	v.reorgMutex.RLock()
	defer v.reorgMutex.RUnlock()
	return v.validated()
}<|MERGE_RESOLUTION|>--- conflicted
+++ resolved
@@ -600,22 +600,6 @@
 	return nil
 }
 
-<<<<<<< HEAD
-//nolint:gosec
-func (v *BlockValidator) writeToFile(validationEntry *validationEntry) error {
-	input, err := validationEntry.ToInput([]rawdb.WasmTarget{rawdb.TargetWavm})
-	if err != nil {
-		return err
-	}
-	inputJson := server_api.ValidationInputToJson(input)
-	if err := v.validationInputsWriter.Write(inputJson); err != nil {
-		return err
-	}
-	return nil
-}
-
-=======
->>>>>>> 9149d9b6
 func (v *BlockValidator) SetCurrentWasmModuleRoot(hash common.Hash) error {
 	v.moduleMutex.Lock()
 	defer v.moduleMutex.Unlock()
