module github.com/offchainlabs/nitro

go 1.20

replace github.com/VictoriaMetrics/fastcache => ./fastcache

replace github.com/ethereum/go-ethereum => ./go-ethereum

require (
	github.com/alicebob/miniredis/v2 v2.21.0
	github.com/allegro/bigcache v1.2.1-0.20190218064605-e24eb225f156
	github.com/andybalholm/brotli v1.0.4
	github.com/aws/aws-sdk-go-v2 v1.16.4
	github.com/aws/aws-sdk-go-v2/config v1.15.5
	github.com/aws/aws-sdk-go-v2/credentials v1.12.0
	github.com/aws/aws-sdk-go-v2/feature/s3/manager v1.11.10
	github.com/aws/aws-sdk-go-v2/service/s3 v1.26.9
	github.com/cavaliergopher/grab/v3 v3.0.1
	github.com/cockroachdb/pebble v0.0.0-20230209160836-829675f94811
	github.com/codeclysm/extract/v3 v3.0.2
	github.com/dgraph-io/badger/v3 v3.2103.2
	github.com/enescakir/emoji v1.0.0
	github.com/ethereum/go-ethereum v1.10.26
	github.com/fatih/structtag v1.2.0
	github.com/gdamore/tcell/v2 v2.6.0
	github.com/google/go-cmp v0.5.9
	github.com/hashicorp/golang-lru/v2 v2.0.2
	github.com/holiman/uint256 v1.2.3
	github.com/ipfs/go-cid v0.4.1
	github.com/ipfs/go-libipfs v0.6.2
	github.com/ipfs/interface-go-ipfs-core v0.11.0
	github.com/ipfs/kubo v0.19.1
	github.com/knadh/koanf v1.4.0
	github.com/libp2p/go-libp2p v0.27.8
	github.com/multiformats/go-multiaddr v0.9.0
	github.com/multiformats/go-multihash v0.2.1
	github.com/r3labs/diff/v3 v3.0.1
	github.com/rivo/tview v0.0.0-20230814110005-ccc2c8119703
	github.com/spf13/pflag v1.0.5
	github.com/wealdtech/go-merkletree v1.0.0
<<<<<<< HEAD
	golang.org/x/crypto v0.9.0
	golang.org/x/sys v0.9.0
	golang.org/x/term v0.8.0
	golang.org/x/tools v0.9.1
=======
	golang.org/x/term v0.13.0
	golang.org/x/tools v0.7.0
>>>>>>> e0e9a88d
	gopkg.in/natefinch/lumberjack.v2 v2.0.0
)

require github.com/gofrs/flock v0.8.1 // indirect

require (
	bazil.org/fuse v0.0.0-20200117225306-7b5117fecadc // indirect
	github.com/AndreasBriese/bbloom v0.0.0-20190825152654-46b345b51c96 // indirect
	github.com/DataDog/zstd v1.5.2 // indirect
	github.com/alecthomas/units v0.0.0-20211218093645-b94a6e3cc137 // indirect
	github.com/alexbrainman/goissue34681 v0.0.0-20191006012335-3fc7a47baff5 // indirect
	github.com/alicebob/gopher-json v0.0.0-20200520072559-a9ecdc9d1d3a // indirect
	github.com/aws/aws-sdk-go-v2/aws/protocol/eventstream v1.4.1 // indirect
	github.com/aws/aws-sdk-go-v2/feature/ec2/imds v1.12.4 // indirect
	github.com/aws/aws-sdk-go-v2/internal/configsources v1.1.11 // indirect
	github.com/aws/aws-sdk-go-v2/internal/endpoints/v2 v2.4.5 // indirect
	github.com/aws/aws-sdk-go-v2/internal/ini v1.3.11 // indirect
	github.com/aws/aws-sdk-go-v2/internal/v4a v1.0.1 // indirect
	github.com/aws/aws-sdk-go-v2/service/internal/accept-encoding v1.9.1 // indirect
	github.com/aws/aws-sdk-go-v2/service/internal/checksum v1.1.5 // indirect
	github.com/aws/aws-sdk-go-v2/service/internal/presigned-url v1.9.4 // indirect
	github.com/aws/aws-sdk-go-v2/service/internal/s3shared v1.13.4 // indirect
	github.com/aws/aws-sdk-go-v2/service/sso v1.11.4 // indirect
	github.com/aws/aws-sdk-go-v2/service/sts v1.16.4 // indirect
	github.com/aws/smithy-go v1.11.2 // indirect
	github.com/benbjohnson/clock v1.3.0 // indirect
	github.com/beorn7/perks v1.0.1 // indirect
	github.com/bits-and-blooms/bitset v1.7.0 // indirect
	github.com/blang/semver/v4 v4.0.0 // indirect
	github.com/btcsuite/btcd/btcec/v2 v2.2.0 // indirect
	github.com/btcsuite/btcd/chaincfg/chainhash v1.0.2 // indirect
	github.com/cenkalti/backoff v2.2.1+incompatible // indirect
	github.com/cenkalti/backoff/v4 v4.1.3 // indirect
	github.com/ceramicnetwork/go-dag-jose v0.1.0 // indirect
	github.com/cespare/xxhash v1.1.0 // indirect
	github.com/cockroachdb/errors v1.9.1 // indirect
	github.com/cockroachdb/logtags v0.0.0-20230118201751-21c54148d20b // indirect
	github.com/cockroachdb/redact v1.1.3 // indirect
	github.com/consensys/bavard v0.1.13 // indirect
	github.com/consensys/gnark-crypto v0.10.0 // indirect
	github.com/containerd/cgroups v1.1.0 // indirect
	github.com/coreos/go-systemd/v22 v22.5.0 // indirect
	github.com/cpuguy83/go-md2man/v2 v2.0.2 // indirect
	github.com/crackcomm/go-gitignore v0.0.0-20170627025303-887ab5e44cc3 // indirect
	github.com/crate-crypto/go-kzg-4844 v0.3.0 // indirect
	github.com/cskr/pubsub v1.0.2 // indirect
	github.com/davidlazar/go-crypto v0.0.0-20200604182044-b73af7476f6c // indirect
	github.com/deckarep/golang-set/v2 v2.1.0 // indirect
	github.com/decred/dcrd/dcrec/secp256k1/v4 v4.1.0 // indirect
	github.com/dgraph-io/badger v1.6.2 // indirect
	github.com/dgraph-io/ristretto v0.1.0 // indirect
	github.com/dlclark/regexp2 v1.7.0 // indirect
	github.com/docker/go-units v0.5.0 // indirect
	github.com/dop251/goja v0.0.0-20230605162241-28ee0ee714f3 // indirect
	github.com/dustin/go-humanize v1.0.0 // indirect
	github.com/elastic/gosigar v0.14.2 // indirect
	github.com/emirpasic/gods v1.18.1 // indirect
	github.com/ethereum/c-kzg-4844 v0.3.0 // indirect
	github.com/facebookgo/atomicfile v0.0.0-20151019160806-2de1f203e7d5 // indirect
	github.com/flynn/noise v1.0.0 // indirect
	github.com/francoispqt/gojay v1.2.13 // indirect
	github.com/fsnotify/fsnotify v1.6.0 // indirect
	github.com/gammazero/deque v0.2.1 // indirect
	github.com/gdamore/encoding v1.0.0 // indirect
	github.com/getsentry/sentry-go v0.18.0 // indirect
	github.com/go-logr/logr v1.2.3 // indirect
	github.com/go-logr/stdr v1.2.2 // indirect
	github.com/go-sourcemap/sourcemap v2.1.3+incompatible // indirect
	github.com/go-task/slim-sprig v0.0.0-20230315185526-52ccab3ef572 // indirect
	github.com/godbus/dbus/v5 v5.1.0 // indirect
	github.com/gogo/protobuf v1.3.2 // indirect
	github.com/golang-jwt/jwt/v4 v4.3.0 // indirect
	github.com/golang/glog v1.1.2 // indirect
	github.com/golang/groupcache v0.0.0-20210331224755-41bb18bfe9da // indirect
	github.com/golang/mock v1.6.0 // indirect
	github.com/golang/protobuf v1.5.3 // indirect
	github.com/google/flatbuffers v1.12.1 // indirect
	github.com/google/gopacket v1.1.19 // indirect
	github.com/google/pprof v0.0.0-20230405160723-4a4c7d95572b // indirect
	github.com/gorilla/mux v1.8.0 // indirect
	github.com/graph-gophers/graphql-go v1.3.0 // indirect
	github.com/grpc-ecosystem/grpc-gateway/v2 v2.7.0 // indirect
	github.com/h2non/filetype v1.0.6 // indirect
	github.com/hannahhoward/go-pubsub v0.0.0-20200423002714-8d62886cc36e // indirect
	github.com/hashicorp/errwrap v1.1.0 // indirect
	github.com/hashicorp/go-multierror v1.1.1 // indirect
	github.com/holiman/billy v0.0.0-20230718173358-1c7e68d277a7 // indirect
	github.com/huin/goupnp v1.1.0 // indirect
	github.com/ipfs/bbloom v0.0.4 // indirect
	github.com/ipfs/go-bitfield v1.1.0 // indirect
	github.com/ipfs/go-block-format v0.1.1 // indirect
	github.com/ipfs/go-blockservice v0.5.1 // indirect
	github.com/ipfs/go-cidutil v0.1.0 // indirect
	github.com/ipfs/go-datastore v0.6.0 // indirect
	github.com/ipfs/go-delegated-routing v0.7.0 // indirect
	github.com/ipfs/go-ds-badger v0.3.0 // indirect
	github.com/ipfs/go-ds-flatfs v0.5.1 // indirect
	github.com/ipfs/go-ds-leveldb v0.5.0 // indirect
	github.com/ipfs/go-ds-measure v0.2.0 // indirect
	github.com/ipfs/go-fetcher v1.6.1 // indirect
	github.com/ipfs/go-filestore v1.2.0 // indirect
	github.com/ipfs/go-fs-lock v0.0.7 // indirect
	github.com/ipfs/go-graphsync v0.14.1 // indirect
	github.com/ipfs/go-ipfs-blockstore v1.2.0 // indirect
	github.com/ipfs/go-ipfs-chunker v0.0.5 // indirect
	github.com/ipfs/go-ipfs-delay v0.0.1 // indirect
	github.com/ipfs/go-ipfs-ds-help v1.1.0 // indirect
	github.com/ipfs/go-ipfs-exchange-interface v0.2.0 // indirect
	github.com/ipfs/go-ipfs-exchange-offline v0.3.0 // indirect
	github.com/ipfs/go-ipfs-keystore v0.1.0 // indirect
	github.com/ipfs/go-ipfs-pinner v0.3.0 // indirect
	github.com/ipfs/go-ipfs-posinfo v0.0.1 // indirect
	github.com/ipfs/go-ipfs-pq v0.0.3 // indirect
	github.com/ipfs/go-ipfs-provider v0.8.1 // indirect
	github.com/ipfs/go-ipfs-routing v0.3.0 // indirect
	github.com/ipfs/go-ipfs-util v0.0.2 // indirect
	github.com/ipfs/go-ipld-cbor v0.0.6 // indirect
	github.com/ipfs/go-ipld-format v0.4.0 // indirect
	github.com/ipfs/go-ipld-git v0.1.1 // indirect
	github.com/ipfs/go-ipld-legacy v0.1.1 // indirect
	github.com/ipfs/go-ipns v0.3.0 // indirect
	github.com/ipfs/go-log v1.0.5 // indirect
	github.com/ipfs/go-log/v2 v2.5.1 // indirect
	github.com/ipfs/go-merkledag v0.9.0 // indirect
	github.com/ipfs/go-metrics-interface v0.0.1 // indirect
	github.com/ipfs/go-mfs v0.2.1 // indirect
	github.com/ipfs/go-namesys v0.7.0 // indirect
	github.com/ipfs/go-path v0.3.1 // indirect
	github.com/ipfs/go-peertaskqueue v0.8.1 // indirect
	github.com/ipfs/go-unixfs v0.4.4 // indirect
	github.com/ipfs/go-unixfsnode v1.5.2 // indirect
	github.com/ipfs/go-verifcid v0.0.2 // indirect
	github.com/ipld/edelweiss v0.2.0 // indirect
	github.com/ipld/go-codec-dagpb v1.5.0 // indirect
	github.com/ipld/go-ipld-prime v0.19.0 // indirect
	github.com/jbenet/go-temp-err-catcher v0.1.0 // indirect
	github.com/jbenet/goprocess v0.1.4 // indirect
	github.com/jmespath/go-jmespath v0.4.0 // indirect
	github.com/juju/errors v0.0.0-20181118221551-089d3ea4e4d5 // indirect
	github.com/klauspost/compress v1.16.4 // indirect
	github.com/klauspost/cpuid/v2 v2.2.4 // indirect
	github.com/koron/go-ssdp v0.0.4 // indirect
	github.com/kr/pretty v0.3.1 // indirect
	github.com/kr/text v0.2.0 // indirect
	github.com/libp2p/go-buffer-pool v0.1.0 // indirect
	github.com/libp2p/go-cidranger v1.1.0 // indirect
	github.com/libp2p/go-doh-resolver v0.4.0 // indirect
	github.com/libp2p/go-flow-metrics v0.1.0 // indirect
	github.com/libp2p/go-libp2p-asn-util v0.3.0 // indirect
	github.com/libp2p/go-libp2p-kad-dht v0.21.1 // indirect
	github.com/libp2p/go-libp2p-kbucket v0.5.0 // indirect
	github.com/libp2p/go-libp2p-pubsub v0.9.0 // indirect
	github.com/libp2p/go-libp2p-pubsub-router v0.6.0 // indirect
	github.com/libp2p/go-libp2p-record v0.2.0 // indirect
	github.com/libp2p/go-libp2p-routing-helpers v0.6.2 // indirect
	github.com/libp2p/go-libp2p-xor v0.1.0 // indirect
	github.com/libp2p/go-mplex v0.7.0 // indirect
	github.com/libp2p/go-msgio v0.3.0 // indirect
	github.com/libp2p/go-nat v0.1.0 // indirect
	github.com/libp2p/go-netroute v0.2.1 // indirect
	github.com/libp2p/go-reuseport v0.2.0 // indirect
	github.com/libp2p/go-yamux/v4 v4.0.0 // indirect
	github.com/libp2p/zeroconf/v2 v2.2.0 // indirect
	github.com/lucasb-eyer/go-colorful v1.2.0 // indirect
	github.com/marten-seemann/tcp v0.0.0-20210406111302-dfbc87cc63fd // indirect
	github.com/matttproud/golang_protobuf_extensions v1.0.4 // indirect
	github.com/miekg/dns v1.1.53 // indirect
	github.com/mikioh/tcpinfo v0.0.0-20190314235526-30a79bb1804b // indirect
	github.com/mikioh/tcpopt v0.0.0-20190314235656-172688c1accc // indirect
	github.com/minio/sha256-simd v1.0.0 // indirect
	github.com/mitchellh/copystructure v1.2.0 // indirect
	github.com/mitchellh/go-homedir v1.1.0 // indirect
	github.com/mitchellh/reflectwalk v1.0.2 // indirect
	github.com/mmcloughlin/addchain v0.4.0 // indirect
	github.com/mr-tron/base58 v1.2.0 // indirect
	github.com/multiformats/go-base32 v0.1.0 // indirect
	github.com/multiformats/go-base36 v0.2.0 // indirect
	github.com/multiformats/go-multiaddr-dns v0.3.1 // indirect
	github.com/multiformats/go-multiaddr-fmt v0.1.0 // indirect
	github.com/multiformats/go-multibase v0.2.0 // indirect
	github.com/multiformats/go-multicodec v0.8.1 // indirect
	github.com/multiformats/go-multistream v0.4.1 // indirect
	github.com/multiformats/go-varint v0.0.7 // indirect
	github.com/onsi/ginkgo/v2 v2.9.2 // indirect
	github.com/opencontainers/runtime-spec v1.0.2 // indirect
	github.com/opentracing/opentracing-go v1.2.0 // indirect
	github.com/openzipkin/zipkin-go v0.4.0 // indirect
	github.com/pbnjay/memory v0.0.0-20210728143218-7b4eea64cf58 // indirect
	github.com/pkg/errors v0.9.1 // indirect
	github.com/polydawn/refmt v0.89.0 // indirect
	github.com/prometheus/client_golang v1.14.0 // indirect
	github.com/prometheus/client_model v0.3.0 // indirect
	github.com/prometheus/common v0.42.0 // indirect
	github.com/prometheus/procfs v0.9.0 // indirect
	github.com/quic-go/qpack v0.4.0 // indirect
	github.com/quic-go/qtls-go1-19 v0.3.3 // indirect
	github.com/quic-go/qtls-go1-20 v0.2.3 // indirect
	github.com/quic-go/quic-go v0.33.0 // indirect
	github.com/quic-go/webtransport-go v0.5.2 // indirect
	github.com/raulk/go-watchdog v1.3.0 // indirect
	github.com/rhnvrm/simples3 v0.6.1 // indirect
	github.com/rivo/uniseg v0.4.3 // indirect
	github.com/rogpeppe/go-internal v1.9.0 // indirect
	github.com/russross/blackfriday/v2 v2.1.0 // indirect
	github.com/samber/lo v1.36.0 // indirect
	github.com/spaolacci/murmur3 v1.1.0 // indirect
	github.com/supranational/blst v0.3.11-0.20230406105308-e9dfc5ee724b // indirect
	github.com/urfave/cli/v2 v2.24.1 // indirect
	github.com/vmihailenco/msgpack/v5 v5.3.5 // indirect
	github.com/vmihailenco/tagparser/v2 v2.0.0 // indirect
	github.com/whyrusleeping/base32 v0.0.0-20170828182744-c30ac30633cc // indirect
	github.com/whyrusleeping/cbor-gen v0.0.0-20230126041949-52956bd4c9aa // indirect
	github.com/whyrusleeping/chunker v0.0.0-20181014151217-fe64bd25879f // indirect
	github.com/whyrusleeping/go-keyspace v0.0.0-20160322163242-5b898ac5add1 // indirect
	github.com/whyrusleeping/multiaddr-filter v0.0.0-20160516205228-e903e4adabd7 // indirect
	github.com/xrash/smetrics v0.0.0-20201216005158-039620a65673 // indirect
	github.com/yuin/gopher-lua v0.0.0-20210529063254-f4c35e4016d9 // indirect
	go.opencensus.io v0.24.0 // indirect
	go.opentelemetry.io/otel v1.7.0 // indirect
	go.opentelemetry.io/otel/exporters/jaeger v1.7.0 // indirect
	go.opentelemetry.io/otel/exporters/otlp/internal/retry v1.7.0 // indirect
	go.opentelemetry.io/otel/exporters/otlp/otlptrace v1.7.0 // indirect
	go.opentelemetry.io/otel/exporters/otlp/otlptrace/otlptracegrpc v1.7.0 // indirect
	go.opentelemetry.io/otel/exporters/otlp/otlptrace/otlptracehttp v1.7.0 // indirect
	go.opentelemetry.io/otel/exporters/stdout/stdouttrace v1.7.0 // indirect
	go.opentelemetry.io/otel/exporters/zipkin v1.7.0 // indirect
	go.opentelemetry.io/otel/sdk v1.7.0 // indirect
	go.opentelemetry.io/otel/trace v1.7.0 // indirect
	go.opentelemetry.io/proto/otlp v0.16.0 // indirect
	go.uber.org/atomic v1.10.0 // indirect
	go.uber.org/dig v1.16.1 // indirect
	go.uber.org/fx v1.19.2 // indirect
	go.uber.org/multierr v1.11.0 // indirect
	go.uber.org/zap v1.24.0 // indirect
	go4.org v0.0.0-20200411211856-f5505b9728dd // indirect
	golang.org/x/exp v0.0.0-20230515195305-f3d0a9c9a5cc // indirect
	golang.org/x/mod v0.10.0 // indirect
	golang.org/x/net v0.10.0 // indirect
	golang.org/x/sync v0.3.0 // indirect
	golang.org/x/text v0.9.0 // indirect
	golang.org/x/time v0.3.0 // indirect
	golang.org/x/xerrors v0.0.0-20220907171357-04be3eba64a2 // indirect
	google.golang.org/genproto v0.0.0-20231016165738-49dd2c1f3d0b // indirect
	google.golang.org/genproto/googleapis/api v0.0.0-20231012201019-e917dd12ba7a // indirect
	google.golang.org/genproto/googleapis/rpc v0.0.0-20231030173426-d783a09b4405 // indirect
	google.golang.org/grpc v1.59.0 // indirect
	google.golang.org/protobuf v1.31.0 // indirect
	gopkg.in/square/go-jose.v2 v2.5.1 // indirect
	lukechampine.com/blake3 v1.1.7 // indirect
	nhooyr.io/websocket v1.8.7 // indirect
	rsc.io/tmplfunc v0.0.3 // indirect
)

require (
	github.com/dgryski/go-rendezvous v0.0.0-20200823014737-9f7001d12a5f // indirect
	github.com/gobwas/httphead v0.1.0
	github.com/gobwas/pool v0.2.1 // indirect
	github.com/gobwas/ws v1.1.0
	github.com/gobwas/ws-examples v0.0.0-20190625122829-a9e8908d9484
	github.com/mailru/easygo v0.0.0-20190618140210-3c14a0dc985f
)

require (
	github.com/StackExchange/wmi v0.0.0-20180116203802-5d049714c4a6 // indirect
	github.com/VictoriaMetrics/fastcache v1.6.0 // indirect
	github.com/cespare/xxhash/v2 v2.2.0 // indirect
	github.com/davecgh/go-spew v1.1.1 // indirect
	github.com/fjl/memsize v0.0.0-20190710130421-bcb5799ab5e5 // indirect
	github.com/gballet/go-libpcsclite v0.0.0-20190607065134-2772fd86a8ff // indirect
	github.com/go-ole/go-ole v1.2.1 // indirect
	github.com/go-redis/redis/v8 v8.11.4
	github.com/go-stack/stack v1.8.1 // indirect
	github.com/golang/snappy v0.0.5-0.20220116011046-fa5810519dcb // indirect
	github.com/google/uuid v1.3.1 // indirect
	github.com/gorilla/websocket v1.5.0 // indirect
	github.com/hashicorp/go-bexpr v0.1.10 // indirect
	github.com/hashicorp/golang-lru v0.5.5-0.20210104140557-80c98217689d // indirect
	github.com/holiman/bloomfilter/v2 v2.0.3 // indirect
	github.com/jackpal/go-nat-pmp v1.0.2 // indirect
	github.com/mattn/go-colorable v0.1.13 // indirect
	github.com/mattn/go-isatty v0.0.18 // indirect
	github.com/mattn/go-runewidth v0.0.14 // indirect
	github.com/mitchellh/mapstructure v1.4.2
	github.com/mitchellh/pointerstructure v1.2.0 // indirect
	github.com/olekukonko/tablewriter v0.0.5 // indirect
	github.com/rs/cors v1.7.0 // indirect
	github.com/shirou/gopsutil v3.21.4-0.20210419000835-c7a38de76ee5+incompatible // indirect
	github.com/status-im/keycard-go v0.2.0 // indirect
	github.com/syndtr/goleveldb v1.0.1-0.20210819022825-2ae1ddf74ef7
	github.com/tklauser/go-sysconf v0.3.5 // indirect
	github.com/tklauser/numcpus v0.2.2 // indirect
	github.com/tyler-smith/go-bip39 v1.1.0 // indirect
<<<<<<< HEAD
=======
	golang.org/x/crypto v0.14.0
	golang.org/x/net v0.17.0 // indirect
	golang.org/x/sync v0.3.0 // indirect
	golang.org/x/sys v0.13.0
	golang.org/x/text v0.13.0 // indirect
	golang.org/x/time v0.0.0-20220922220347-f3bd1da661af // indirect
>>>>>>> e0e9a88d
	gopkg.in/natefinch/npipe.v2 v2.0.0-20160621034901-c1b8fa8bdcce // indirect
)<|MERGE_RESOLUTION|>--- conflicted
+++ resolved
@@ -38,15 +38,10 @@
 	github.com/rivo/tview v0.0.0-20230814110005-ccc2c8119703
 	github.com/spf13/pflag v1.0.5
 	github.com/wealdtech/go-merkletree v1.0.0
-<<<<<<< HEAD
-	golang.org/x/crypto v0.9.0
-	golang.org/x/sys v0.9.0
-	golang.org/x/term v0.8.0
+	golang.org/x/crypto v0.14.0
+	golang.org/x/sys v0.13.0
+	golang.org/x/term v0.13.0
 	golang.org/x/tools v0.9.1
-=======
-	golang.org/x/term v0.13.0
-	golang.org/x/tools v0.7.0
->>>>>>> e0e9a88d
 	gopkg.in/natefinch/lumberjack.v2 v2.0.0
 )
 
@@ -284,9 +279,9 @@
 	go4.org v0.0.0-20200411211856-f5505b9728dd // indirect
 	golang.org/x/exp v0.0.0-20230515195305-f3d0a9c9a5cc // indirect
 	golang.org/x/mod v0.10.0 // indirect
-	golang.org/x/net v0.10.0 // indirect
+	golang.org/x/net v0.17.0 // indirect
 	golang.org/x/sync v0.3.0 // indirect
-	golang.org/x/text v0.9.0 // indirect
+	golang.org/x/text v0.13.0 // indirect
 	golang.org/x/time v0.3.0 // indirect
 	golang.org/x/xerrors v0.0.0-20220907171357-04be3eba64a2 // indirect
 	google.golang.org/genproto v0.0.0-20231016165738-49dd2c1f3d0b // indirect
@@ -339,14 +334,5 @@
 	github.com/tklauser/go-sysconf v0.3.5 // indirect
 	github.com/tklauser/numcpus v0.2.2 // indirect
 	github.com/tyler-smith/go-bip39 v1.1.0 // indirect
-<<<<<<< HEAD
-=======
-	golang.org/x/crypto v0.14.0
-	golang.org/x/net v0.17.0 // indirect
-	golang.org/x/sync v0.3.0 // indirect
-	golang.org/x/sys v0.13.0
-	golang.org/x/text v0.13.0 // indirect
-	golang.org/x/time v0.0.0-20220922220347-f3bd1da661af // indirect
->>>>>>> e0e9a88d
 	gopkg.in/natefinch/npipe.v2 v2.0.0-20160621034901-c1b8fa8bdcce // indirect
 )