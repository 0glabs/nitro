--- conflicted
+++ resolved
@@ -165,10 +165,7 @@
 	go.opencensus.io v0.22.5 // indirect
 	golang.org/x/mod v0.14.0 // indirect
 	golang.org/x/net v0.21.0 // indirect
-<<<<<<< HEAD
-=======
 	golang.org/x/sync v0.5.0
->>>>>>> 9197ebe0
 	golang.org/x/text v0.14.0 // indirect
 	golang.org/x/time v0.3.0 // indirect
 	google.golang.org/protobuf v1.30.0 // indirect
