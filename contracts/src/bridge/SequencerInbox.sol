--- conflicted
+++ resolved
@@ -188,7 +188,6 @@
         uint256 sequenceNumber,
         bytes calldata data,
         uint256 afterDelayedMessagesRead,
-<<<<<<< HEAD
         IGasRefunder gasRefunder,
         uint256 prevMessageCount,
         uint256 newMessageCount
@@ -196,12 +195,6 @@
         // solhint-disable-next-line avoid-tx-origin
         if (msg.sender != tx.origin) revert NotOrigin();
         if (!isBatchPoster[msg.sender]) revert NotBatchPoster();
-=======
-        IGasRefunder gasRefunder
-    ) external refundsGas(gasRefunder) {
-        if (!isBatchPoster[msg.sender] && msg.sender != address(rollup)) revert NotBatchPoster();
-
->>>>>>> 59aa2722
         (bytes32 dataHash, TimeBounds memory timeBounds) = formDataHash(
             data,
             afterDelayedMessagesRead
