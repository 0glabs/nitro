--- conflicted
+++ resolved
@@ -197,18 +197,11 @@
 }
 
 interface IEdgeChallengeManager {
-<<<<<<< HEAD
     function initialize(
         IAssertionChain _assertionChain,
         uint256 _challengePeriodSec,
         IOneStepProofEntry _oneStepProofEntry
     ) external;
-    // // Checks if a challenge by ID exists.
-    // function challengeExists(bytes32 challengeId) external view returns (bool);
-    // Fetches a challenge object by ID.
-    function getChallenge(bytes32 challengeId) external view returns (EChallenge memory);
-=======
->>>>>>> ce84ea6d
     // // Gets the winning claim ID for a challenge. TODO: Needs more thinking.
     // function winningClaim(bytes32 challengeId) external view returns (bytes32);
     // // Checks if an edge by ID exists.
