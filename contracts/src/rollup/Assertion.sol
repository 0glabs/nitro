--- conflicted
+++ resolved
@@ -59,18 +59,12 @@
         bytes32 _confirmData,
         uint64 _prevNum,
         uint64 _deadlineBlock,
-<<<<<<< HEAD
         bytes32 _assertionHash,
         uint256 _height,
         uint256 _inboxMsgCountSeen,
         bool _isFirstChild
-    ) internal view returns (Assertion memory) {
-        Assertion memory assertion;
-=======
-        bytes32 _assertionHash
     ) internal view returns (AssertionNode memory) {
         AssertionNode memory assertion;
->>>>>>> 2cb59d5b
         assertion.stateHash = _stateHash;
         assertion.challengeHash = _challengeHash;
         assertion.confirmData = _confirmData;
@@ -89,11 +83,7 @@
      * @notice Update child properties
      * @param number The child number to set
      */
-<<<<<<< HEAD
-    function childCreated(Assertion storage self, uint64 number, uint64 confirmPeriodBlocks) internal {
-=======
-    function childCreated(AssertionNode storage self, uint64 number) internal {
->>>>>>> 2cb59d5b
+    function childCreated(AssertionNode storage self, uint64 number, uint64 confirmPeriodBlocks) internal {
         if (self.firstChildBlock == 0) {
             self.firstChildBlock = uint64(block.number);
             self.firstChildTime = block.timestamp;
