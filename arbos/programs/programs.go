--- conflicted
+++ resolved
@@ -156,42 +156,26 @@
 	return p.pageLimit.Set(limit)
 }
 
-<<<<<<< HEAD
 func (p Programs) ProgramVersion(statedb vm.StateDB, program common.Address) (uint32, error) {
 	codeHash := statedb.GetCodeHash(program)
-	return p.machineVersions.GetUint32(codeHash)
-}
-
-func (p Programs) CompileProgram(statedb vm.StateDB, program common.Address, debugMode bool) (uint32, error) {
-	codeHash := statedb.GetCodeHash(program)
-=======
-func (p Programs) ProgramVersion(program common.Address) (uint32, error) {
-	return p.programs.GetUint32(program.Hash())
+	return p.programs.GetUint32(codeHash)
 }
 
 func (p Programs) CompileProgram(evm *vm.EVM, program common.Address, debugMode bool) (uint32, bool, error) {
 	statedb := evm.StateDB
-
->>>>>>> 3c6f3b88
+	codeHash := statedb.GetCodeHash(program)
+
 	version, err := p.StylusVersion()
 	if err != nil {
 		return 0, false, err
 	}
-<<<<<<< HEAD
-	latest, err := p.machineVersions.GetUint32(codeHash)
-=======
-	latest, err := p.ProgramVersion(program)
->>>>>>> 3c6f3b88
+	latest, err := p.ProgramVersion(statedb, program)
 	if err != nil {
 		return 0, false, err
 	}
 	// Already compiled and found in the machine versions mapping.
 	if latest >= version {
-<<<<<<< HEAD
-		return version, nil
-=======
 		return 0, false, ProgramUpToDateError()
->>>>>>> 3c6f3b88
 	}
 	wasm, err := getWasm(statedb, program)
 	if err != nil {
@@ -219,14 +203,7 @@
 		version:   version,
 		address:   program,
 	}
-<<<<<<< HEAD
-	if err = p.machineVersions.SetUint32(codeHash, version); err != nil {
-		return 0, err
-	}
-	return version, nil
-=======
-	return version, false, p.programs.Set(program.Hash(), programData.serialize())
->>>>>>> 3c6f3b88
+	return version, false, p.programs.Set(codeHash, programData.serialize())
 }
 
 func (p Programs) CallProgram(
@@ -242,12 +219,8 @@
 	if err != nil {
 		return nil, err
 	}
-<<<<<<< HEAD
-	programVersion, err := p.machineVersions.GetUint32(scope.Contract.CodeHash)
-=======
 	contract := scope.Contract
 	program, err := p.getProgram(contract)
->>>>>>> 3c6f3b88
 	if err != nil {
 		return nil, err
 	}
@@ -291,15 +264,9 @@
 		blockGasLimit:   evm.Context.GasLimit,
 		blockNumber:     common.BigToHash(arbmath.UintToBig(l1BlockNumber)),
 		blockTimestamp:  evm.Context.Time,
-<<<<<<< HEAD
 		contractAddress: scope.Contract.Address(),
 		msgSender:       scope.Contract.Caller(),
 		msgValue:        common.BigToHash(scope.Contract.Value()),
-=======
-		contractAddress: contract.Address(), // acting address
-		msgSender:       contract.Caller(),
-		msgValue:        common.BigToHash(contract.Value()),
->>>>>>> 3c6f3b88
 		txGasPrice:      common.BigToHash(evm.TxContext.GasPrice),
 		txOrigin:        evm.TxContext.Origin,
 	}
