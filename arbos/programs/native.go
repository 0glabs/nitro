--- conflicted
+++ resolved
@@ -164,7 +164,7 @@
 ) (*activationInfo, map[rawdb.WasmTarget][]byte, error) {
 	targets := runCtx.WasmTargets()
 	var wavmFound bool
-	var nativeTargets []ethdb.WasmTarget
+	var nativeTargets []rawdb.WasmTarget
 	for _, target := range targets {
 		if target == rawdb.TargetWavm {
 			wavmFound = true
@@ -177,16 +177,10 @@
 		asm    []byte
 		err    error
 	}
-<<<<<<< HEAD
-	asmMap := make(map[rawdb.WasmTarget][]byte, len(targets))
-
-	// info can be set in separate thread, make sure to wait before reading
-=======
 	results := make(chan result)
 	// info will be set in separate thread, make sure to wait before reading
->>>>>>> 8ec07cf5
 	var info *activationInfo
-	asmMap := make(map[ethdb.WasmTarget][]byte, len(nativeTargets)+1)
+	asmMap := make(map[rawdb.WasmTarget][]byte, len(nativeTargets)+1)
 	if moduleActivationMandatory || wavmFound {
 		go func() {
 			var err error
@@ -239,7 +233,7 @@
 	return info, asmMap, err
 }
 
-func getLocalAsm(statedb vm.StateDB, moduleHash common.Hash, addressForLogging common.Address, code []byte, codeHash common.Hash, pagelimit uint16, time uint64, debugMode bool, program Program, runCtx *core.MessageRunContext) ([]byte, error) {
+func getLocalAsm(statedb vm.StateDB, moduleHash common.Hash, addressForLogging common.Address, code []byte, codehash common.Hash, pagelimit uint16, time uint64, debugMode bool, program Program, runCtx *core.MessageRunContext) ([]byte, error) {
 	localTarget := rawdb.LocalTarget()
 	localAsm, err := statedb.TryGetActivatedAsm(localTarget, moduleHash)
 	if err == nil && len(localAsm) > 0 {
@@ -258,13 +252,8 @@
 	zeroGas := uint64(0)
 
 	// we know program is activated, so it must be in correct version and not use too much memory
-<<<<<<< HEAD
-	moduleActivationMandatory := true // TODO: refactor the parameter, always set to true
-	info, asmMap, err := activateProgramInternal(addressForLogging, codeHash, wasm, pagelimit, program.version, zeroArbosVersion, debugMode, &zeroGas, runCtx, moduleActivationMandatory)
-=======
 	moduleActivationMandatory := false
-	info, asmMap, err := activateProgramInternal(addressForLogging, codehash, wasm, pagelimit, program.version, zeroArbosVersion, debugMode, &zeroGas, targets, moduleActivationMandatory)
->>>>>>> 8ec07cf5
+	info, asmMap, err := activateProgramInternal(addressForLogging, codehash, wasm, pagelimit, program.version, zeroArbosVersion, debugMode, &zeroGas, runCtx, moduleActivationMandatory)
 	if err != nil {
 		log.Error("failed to reactivate program", "address", addressForLogging, "expected moduleHash", moduleHash, "err", err)
 		return nil, fmt.Errorf("failed to reactivate program address: %v err: %w", addressForLogging, err)
