// Copyright 2022-2024, Offchain Labs, Inc.
// For license information, see https://github.com/nitro/blob/master/LICENSE

//go:build !wasm
// +build !wasm

package programs

/*
#cgo CFLAGS: -g -I../../target/include/
#cgo LDFLAGS: ${SRCDIR}/../../target/lib/libstylus.a -ldl -lm
#include "arbitrator.h"

typedef uint8_t u8;
typedef uint16_t u16;
typedef uint32_t u32;
typedef uint64_t u64;
typedef size_t usize;
*/
import "C"
import (
	"errors"
	"fmt"

	"github.com/ethereum/go-ethereum/common"
	"github.com/ethereum/go-ethereum/core"
	"github.com/ethereum/go-ethereum/core/rawdb"
	"github.com/ethereum/go-ethereum/core/state"
	"github.com/ethereum/go-ethereum/core/vm"
	"github.com/ethereum/go-ethereum/ethdb"
	"github.com/ethereum/go-ethereum/log"
	"github.com/ethereum/go-ethereum/metrics"
	"github.com/offchainlabs/nitro/arbos/burn"
	"github.com/offchainlabs/nitro/arbos/util"
	"github.com/offchainlabs/nitro/arbutil"
)

type u8 = C.uint8_t
type u16 = C.uint16_t
type u32 = C.uint32_t
type u64 = C.uint64_t
type usize = C.size_t
type cbool = C._Bool
type bytes20 = C.Bytes20
type bytes32 = C.Bytes32
type rustBytes = C.RustBytes
type rustSlice = C.RustSlice

var (
	stylusLRUCacheSizeBytesGauge    = metrics.NewRegisteredGauge("arb/arbos/stylus/cache/lru/size_bytes", nil)
	stylusLRUCacheCountGauge        = metrics.NewRegisteredGauge("arb/arbos/stylus/cache/lru/count", nil)
	stylusLRUCacheHitsCounter       = metrics.NewRegisteredCounter("arb/arbos/stylus/cache/lru/hits", nil)
	stylusLRUCacheMissesCounter     = metrics.NewRegisteredCounter("arb/arbos/stylus/cache/lru/misses", nil)
	stylusLRUCacheDoesNotFitCounter = metrics.NewRegisteredCounter("arb/arbos/stylus/cache/lru/does_not_fit", nil)

	stylusLongTermCacheSizeBytesGauge = metrics.NewRegisteredGauge("arb/arbos/stylus/cache/long_term/size_bytes", nil)
	stylusLongTermCacheCountGauge     = metrics.NewRegisteredGauge("arb/arbos/stylus/cache/long_term/count", nil)
	stylusLongTermCacheHitsCounter    = metrics.NewRegisteredCounter("arb/arbos/stylus/cache/long_term/hits", nil)
	stylusLongTermCacheMissesCounter  = metrics.NewRegisteredCounter("arb/arbos/stylus/cache/long_term/misses", nil)
)

func activateProgram(
	db vm.StateDB,
	program common.Address,
	codehash common.Hash,
	wasm []byte,
	page_limit uint16,
	stylusVersion uint16,
	arbosVersionForGas uint64,
	debug bool,
	burner burn.Burner,
	runMode *core.MessageRunMode,
) (*activationInfo, error) {
<<<<<<< HEAD
	info, asmMap, err := activateProgramInternal(db, program, codehash, wasm, page_limit, stylusVersion, arbosVersionForGas, debug, burner.GasLeft(), runMode)
=======
	targets := db.Database().WasmTargets()
	moduleActivationMandatory := true
	info, asmMap, err := activateProgramInternal(program, codehash, wasm, page_limit, stylusVersion, arbosVersionForGas, debug, burner.GasLeft(), targets, moduleActivationMandatory)
>>>>>>> f7925362
	if err != nil {
		return nil, err
	}
	db.ActivateWasm(info.moduleHash, asmMap)
	return info, nil
}

func activateModule(
	addressForLogging common.Address,
	codehash common.Hash,
	wasm []byte,
	page_limit uint16,
	stylusVersion uint16,
	arbosVersionForGas uint64,
	debug bool,
	gasLeft *uint64,
<<<<<<< HEAD
	runMode *core.MessageRunMode,
) (*activationInfo, map[ethdb.WasmTarget][]byte, error) {
=======
) (*activationInfo, []byte, error) {
>>>>>>> f7925362
	output := &rustBytes{}
	moduleHash := &bytes32{}
	stylusData := &C.StylusData{}
	codeHash := hashToBytes32(codehash)

	status_mod := userStatus(C.stylus_activate(
		goSlice(wasm),
		u16(page_limit),
		u16(stylusVersion),
		u64(arbosVersionForGas),
		cbool(debug),
		output,
		&codeHash,
		moduleHash,
		stylusData,
		(*u64)(gasLeft),
	))
	module, msg, err := status_mod.toResult(output.intoBytes(), debug)
	if err != nil {
		if debug {
			log.Warn("activation failed", "err", err, "msg", msg, "program", addressForLogging)
		}
		if errors.Is(err, vm.ErrExecutionReverted) {
			return nil, nil, fmt.Errorf("%w: %s", ErrProgramActivation, msg)
		} else {
			return nil, nil, err
		}
	}
	info := &activationInfo{
		moduleHash:    moduleHash.toHash(),
		initGas:       uint16(stylusData.init_cost),
		cachedInitGas: uint16(stylusData.cached_init_cost),
		asmEstimate:   uint32(stylusData.asm_estimate),
		footprint:     uint16(stylusData.footprint),
	}
	return info, module, nil
}

func compileNative(
	wasm []byte,
	stylusVersion uint16,
	debug bool,
	target ethdb.WasmTarget,
) ([]byte, error) {
	output := &rustBytes{}
	status_asm := C.stylus_compile(
		goSlice(wasm),
		u16(stylusVersion),
		cbool(debug),
		goSlice([]byte(target)),
		output,
	)
	asm := output.intoBytes()
	if status_asm != 0 {
		return nil, fmt.Errorf("%w: %s", ErrProgramActivation, string(asm))
	}
	return asm, nil
}

func activateProgramInternal(
	addressForLogging common.Address,
	codehash common.Hash,
	wasm []byte,
	page_limit uint16,
	stylusVersion uint16,
	arbosVersionForGas uint64,
	debug bool,
	gasLeft *uint64,
	targets []ethdb.WasmTarget,
	moduleActivationMandatory bool,
) (*activationInfo, map[ethdb.WasmTarget][]byte, error) {
	var wavmFound bool
	for _, target := range targets {
		if target == rawdb.TargetWavm {
			wavmFound = true
			break
		}
	}
<<<<<<< HEAD
	hash := moduleHash.toHash()
	targets := runMode.WasmTargets()
=======
>>>>>>> f7925362
	type result struct {
		target ethdb.WasmTarget
		asm    []byte
		err    error
	}
	asmMap := make(map[ethdb.WasmTarget][]byte, len(targets))

	// info can be set in separate thread, make sure to wait before reading
	var info *activationInfo
	var moduleActivationStarted bool
	if moduleActivationMandatory {
		moduleActivationStarted = true
		var err error
		var module []byte
		info, module, err = activateModule(addressForLogging, codehash, wasm, page_limit, stylusVersion, arbosVersionForGas, debug, gasLeft)
		if err != nil {
			return nil, nil, err
		}
		if wavmFound {
			asmMap[rawdb.TargetWavm] = module
		}
	}

	results := make(chan result, len(targets))
	for _, target := range targets {
		target := target
		if target == rawdb.TargetWavm {
			if moduleActivationStarted {
				// skip if already started or activated because of moduleActivationMandatory
				results <- result{target, nil, nil}
				continue
			}
			go func() {
				var err error
				var module []byte
				info, module, err = activateModule(addressForLogging, codehash, wasm, page_limit, stylusVersion, arbosVersionForGas, debug, gasLeft)
				results <- result{target, module, err}
			}()
			moduleActivationStarted = true
		} else {
			go func() {
				asm, err := compileNative(wasm, stylusVersion, debug, target)
				results <- result{target, asm, err}
			}()
		}
	}
	var err error
	for range targets {
		res := <-results
		if res.asm == nil {
			continue
		} else if res.err != nil {
			err = errors.Join(res.err, fmt.Errorf("%s:%w", res.target, err))
		} else {
			asmMap[res.target] = res.asm
		}
	}
	if err != nil && moduleActivationMandatory {
		if info != nil {
			log.Error(
				"Compilation failed for one or more targets despite activation succeeding",
				"address", addressForLogging,
				"codehash", codehash,
				"moduleHash", info.moduleHash,
				"targets", targets,
				"err", err,
			)
		} else {
			log.Error(
				"Compilation failed for one or more targets despite activation succeeding",
				"address", addressForLogging,
				"codehash", codehash,
				"targets", targets,
				"err", err,
			)
		}
		panic(fmt.Sprintf("Compilation of %v failed for one or more targets despite activation succeeding: %v", addressForLogging, err))
	}

	return info, asmMap, err
}

<<<<<<< HEAD
func getLocalAsm(statedb vm.StateDB, moduleHash common.Hash, addressForLogging common.Address, code []byte, codeHash common.Hash, pagelimit uint16, time uint64, debugMode bool, program Program, runMode *core.MessageRunMode) ([]byte, error) {
=======
func getLocalAsm(statedb vm.StateDB, moduleHash common.Hash, addressForLogging common.Address, code []byte, codehash common.Hash, pagelimit uint16, time uint64, debugMode bool, program Program) ([]byte, error) {
>>>>>>> f7925362
	localTarget := rawdb.LocalTarget()
	localAsm, err := statedb.TryGetActivatedAsm(localTarget, moduleHash)
	if err == nil && len(localAsm) > 0 {
		return localAsm, nil
	}

	// addressForLogging may be empty or may not correspond to the code, so we need to be careful to use the code passed in separately
	wasm, err := getWasmFromContractCode(code)
	if err != nil {
		log.Error("Failed to reactivate program: getWasm", "address", addressForLogging, "expected moduleHash", moduleHash, "err", err)
		return nil, fmt.Errorf("failed to reactivate program address: %v err: %w", addressForLogging, err)
	}

	// don't charge gas
	zeroArbosVersion := uint64(0)
	zeroGas := uint64(0)

	targets := statedb.Database().WasmTargets()
	// we know program is activated, so it must be in correct version and not use too much memory
<<<<<<< HEAD
	info, asmMap, err := activateProgramInternal(statedb, addressForLogging, codeHash, wasm, pagelimit, program.version, zeroArbosVersion, debugMode, &zeroGas, runMode)
=======
	moduleActivationMandatory := false
	info, asmMap, err := activateProgramInternal(addressForLogging, codehash, wasm, pagelimit, program.version, zeroArbosVersion, debugMode, &zeroGas, targets, moduleActivationMandatory)
>>>>>>> f7925362
	if err != nil {
		log.Error("failed to reactivate program", "address", addressForLogging, "expected moduleHash", moduleHash, "err", err)
		return nil, fmt.Errorf("failed to reactivate program address: %v err: %w", addressForLogging, err)
	}

	if info.moduleHash != moduleHash {
		log.Error("failed to reactivate program", "address", addressForLogging, "expected moduleHash", moduleHash, "got", info.moduleHash)
		return nil, fmt.Errorf("failed to reactivate program. address: %v, expected ModuleHash: %v", addressForLogging, moduleHash)
	}

	currentHoursSince := hoursSinceArbitrum(time)
	if currentHoursSince > program.activatedAt {
		// stylus program is active on-chain, and was activated in the past
		// so we store it directly to database
		batch := statedb.Database().WasmStore().NewBatch()
		rawdb.WriteActivation(batch, moduleHash, asmMap)
		if err := batch.Write(); err != nil {
			log.Error("failed writing re-activation to state", "address", addressForLogging, "err", err)
		}
	} else {
		// program activated recently, possibly in this eth_call
		// store it to statedb. It will be stored to database if statedb is commited
		statedb.ActivateWasm(info.moduleHash, asmMap)
	}
	asm, exists := asmMap[localTarget]
	if !exists {
		var availableTargets []ethdb.WasmTarget
		for target := range asmMap {
			availableTargets = append(availableTargets, target)
		}
		log.Error("failed to reactivate program - missing asm for local target", "address", addressForLogging, "local target", localTarget, "available targets", availableTargets)
		return nil, fmt.Errorf("failed to reactivate program - missing asm for local target, address: %v, local target: %v, available targets: %v", addressForLogging, localTarget, availableTargets)
	}
	return asm, nil
}

func callProgram(
	address common.Address,
	moduleHash common.Hash,
	localAsm []byte,
	scope *vm.ScopeContext,
	interpreter *vm.EVMInterpreter,
	tracingInfo *util.TracingInfo,
	calldata []byte,
	evmData *EvmData,
	stylusParams *ProgParams,
	memoryModel *MemoryModel,
	arbos_tag uint32,
	runMode *core.MessageRunMode,
) ([]byte, error) {
	db := interpreter.Evm().StateDB
	debug := stylusParams.DebugMode

	if len(localAsm) == 0 {
		log.Error("missing asm", "program", address, "module", moduleHash)
		panic("missing asm")
	}

	if stateDb, ok := db.(*state.StateDB); ok {
		stateDb.RecordProgram(runMode.WasmTargets(), moduleHash)
	}

	evmApi := newApi(interpreter, tracingInfo, scope, memoryModel)
	defer evmApi.drop()

	output := &rustBytes{}
	status := userStatus(C.stylus_call(
		goSlice(localAsm),
		goSlice(calldata),
		stylusParams.encode(),
		evmApi.cNative,
		evmData.encode(),
		cbool(debug),
		output,
		(*u64)(&scope.Contract.Gas),
		u32(arbos_tag),
	))

	depth := interpreter.Depth()
	data, msg, err := status.toResult(output.intoBytes(), debug)
	if status == userFailure && debug {
		log.Warn("program failure", "err", err, "msg", msg, "program", address, "depth", depth)
	}
	if tracingInfo != nil {
		tracingInfo.CaptureStylusExit(uint8(status), data, err, scope.Contract.Gas)
	}
	return data, err
}

//export handleReqImpl
func handleReqImpl(apiId usize, req_type u32, data *rustSlice, costPtr *u64, out_response *C.GoSliceData, out_raw_data *C.GoSliceData) {
	api := getApi(apiId)
	reqData := data.read()
	reqType := RequestType(req_type - EvmApiMethodReqOffset)
	response, raw_data, cost := api.handler(reqType, reqData)
	*costPtr = u64(cost)
	api.pinAndRef(response, out_response)
	api.pinAndRef(raw_data, out_raw_data)
}

// Caches a program in Rust. We write a record so that we can undo on revert.
// For gas estimation and eth_call, we ignore permanent updates and rely on Rust's LRU.
<<<<<<< HEAD
func cacheProgram(db vm.StateDB, module common.Hash, program Program, addressForLogging common.Address, code []byte, codeHash common.Hash, params *StylusParams, debug bool, time uint64, runMode *core.MessageRunMode) {
	if runMode.IsChainTip() {
		// address is only used for logging
		asm, err := getLocalAsm(db, module, addressForLogging, code, codeHash, params.PageLimit, time, debug, program, runMode)
=======
func cacheProgram(db vm.StateDB, module common.Hash, program Program, addressForLogging common.Address, code []byte, codehash common.Hash, params *StylusParams, debug bool, time uint64, runMode core.MessageRunMode) {
	if runMode == core.MessageCommitMode {
		// address is only used for logging
		asm, err := getLocalAsm(db, module, addressForLogging, code, codehash, params.PageLimit, time, debug, program)
>>>>>>> f7925362
		if err != nil {
			panic("unable to recreate wasm")
		}
		tag := db.Database().WasmCacheTag()
		state.CacheWasmRust(asm, module, program.version, tag, debug)
		db.RecordCacheWasm(state.CacheWasm{ModuleHash: module, Version: program.version, Tag: tag, Debug: debug})
	}
}

// Evicts a program in Rust. We write a record so that we can undo on revert, unless we don't need to (e.g. expired)
// For gas estimation and eth_call, we ignore permanent updates and rely on Rust's LRU.
func evictProgram(db vm.StateDB, module common.Hash, version uint16, debug bool, runMode *core.MessageRunMode, forever bool) {
	if runMode.IsChainTip() {
		tag := db.Database().WasmCacheTag()
		state.EvictWasmRust(module, version, tag, debug)
		if !forever {
			db.RecordEvictWasm(state.EvictWasm{ModuleHash: module, Version: version, Tag: tag, Debug: debug})
		}
	}
}

func init() {
	state.CacheWasmRust = func(asm []byte, moduleHash common.Hash, version uint16, tag uint32, debug bool) {
		C.stylus_cache_module(goSlice(asm), hashToBytes32(moduleHash), u16(version), u32(tag), cbool(debug))
	}
	state.EvictWasmRust = func(moduleHash common.Hash, version uint16, tag uint32, debug bool) {
		C.stylus_evict_module(hashToBytes32(moduleHash), u16(version), u32(tag), cbool(debug))
	}
}

func SetWasmLruCacheCapacity(capacityBytes uint64) {
	C.stylus_set_cache_lru_capacity(u64(capacityBytes))
}

func UpdateWasmCacheMetrics() {
	metrics := &C.CacheMetrics{}
	C.stylus_get_cache_metrics(metrics)

	stylusLRUCacheSizeBytesGauge.Update(int64(metrics.lru.size_bytes))
	stylusLRUCacheCountGauge.Update(int64(metrics.lru.count))
	stylusLRUCacheHitsCounter.Inc(int64(metrics.lru.hits))
	stylusLRUCacheMissesCounter.Inc(int64(metrics.lru.misses))
	stylusLRUCacheDoesNotFitCounter.Inc(int64(metrics.lru.does_not_fit))

	stylusLongTermCacheSizeBytesGauge.Update(int64(metrics.long_term.size_bytes))
	stylusLongTermCacheCountGauge.Update(int64(metrics.long_term.count))
	stylusLongTermCacheHitsCounter.Inc(int64(metrics.long_term.hits))
	stylusLongTermCacheMissesCounter.Inc(int64(metrics.long_term.misses))
}

// Used for testing
type WasmLruCacheMetrics struct {
	SizeBytes uint64
	Count     uint32
}

// Used for testing
type WasmLongTermCacheMetrics struct {
	SizeBytes uint64
	Count     uint32
}

// Used for testing
type WasmCacheMetrics struct {
	Lru      WasmLruCacheMetrics
	LongTerm WasmLongTermCacheMetrics
}

// Used for testing
func GetWasmCacheMetrics() *WasmCacheMetrics {
	metrics := &C.CacheMetrics{}
	C.stylus_get_cache_metrics(metrics)

	return &WasmCacheMetrics{
		Lru: WasmLruCacheMetrics{
			SizeBytes: uint64(metrics.lru.size_bytes),
			Count:     uint32(metrics.lru.count),
		},
		LongTerm: WasmLongTermCacheMetrics{
			SizeBytes: uint64(metrics.long_term.size_bytes),
			Count:     uint32(metrics.long_term.count),
		},
	}
}

// Used for testing
func ClearWasmLruCache() {
	C.stylus_clear_lru_cache()
}

// Used for testing
func ClearWasmLongTermCache() {
	C.stylus_clear_long_term_cache()
}

// Used for testing
func GetEntrySizeEstimateBytes(module []byte, version uint16, debug bool) uint64 {
	return uint64(C.stylus_get_entry_size_estimate_bytes(goSlice(module), u16(version), cbool(debug)))
}

const DefaultTargetDescriptionArm = "arm64-linux-unknown+neon"
const DefaultTargetDescriptionX86 = "x86_64-linux-unknown+sse4.2+lzcnt+bmi"

func SetTarget(name ethdb.WasmTarget, description string, native bool) error {
	output := &rustBytes{}
	status := userStatus(C.stylus_target_set(
		goSlice([]byte(name)),
		goSlice([]byte(description)),
		output,
		cbool(native),
	))
	if status != userSuccess {
		msg := arbutil.ToStringOrHex(output.intoBytes())
		log.Error("failed to set stylus compilation target", "status", status, "msg", msg)
		return fmt.Errorf("failed to set stylus compilation target, status %v: %v", status, msg)
	}
	return nil
}

func (value bytes32) toHash() common.Hash {
	hash := common.Hash{}
	for index, b := range value.bytes {
		hash[index] = byte(b)
	}
	return hash
}

func hashToBytes32(hash common.Hash) bytes32 {
	value := bytes32{}
	for index, b := range hash.Bytes() {
		value.bytes[index] = u8(b)
	}
	return value
}

func addressToBytes20(addr common.Address) bytes20 {
	value := bytes20{}
	for index, b := range addr.Bytes() {
		value.bytes[index] = u8(b)
	}
	return value
}

func (slice *rustSlice) read() []byte {
	return arbutil.PointerToSlice((*byte)(slice.ptr), int(slice.len))
}

func (vec *rustBytes) read() []byte {
	return arbutil.PointerToSlice((*byte)(vec.ptr), int(vec.len))
}

func (vec *rustBytes) intoBytes() []byte {
	slice := vec.read()
	vec.drop()
	return slice
}

func (vec *rustBytes) drop() {
	C.stylus_drop_vec(*vec)
}

func goSlice(slice []byte) C.GoSliceData {
	return C.GoSliceData{
		ptr: (*u8)(arbutil.SliceToPointer(slice)),
		len: usize(len(slice)),
	}
}

func (params *ProgParams) encode() C.StylusConfig {
	pricing := C.PricingParams{
		ink_price: u32(params.InkPrice.ToUint32()),
	}
	return C.StylusConfig{
		version:   u16(params.Version),
		max_depth: u32(params.MaxDepth),
		pricing:   pricing,
	}
}

func (data *EvmData) encode() C.EvmData {
	return C.EvmData{
		arbos_version:    u64(data.arbosVersion),
		block_basefee:    hashToBytes32(data.blockBasefee),
		chainid:          u64(data.chainId),
		block_coinbase:   addressToBytes20(data.blockCoinbase),
		block_gas_limit:  u64(data.blockGasLimit),
		block_number:     u64(data.blockNumber),
		block_timestamp:  u64(data.blockTimestamp),
		contract_address: addressToBytes20(data.contractAddress),
		module_hash:      hashToBytes32(data.moduleHash),
		msg_sender:       addressToBytes20(data.msgSender),
		msg_value:        hashToBytes32(data.msgValue),
		tx_gas_price:     hashToBytes32(data.txGasPrice),
		tx_origin:        addressToBytes20(data.txOrigin),
		reentrant:        u32(data.reentrant),
		return_data_len:  0,
		cached:           cbool(data.cached),
		tracing:          cbool(data.tracing),
	}
}<|MERGE_RESOLUTION|>--- conflicted
+++ resolved
@@ -71,13 +71,8 @@
 	burner burn.Burner,
 	runMode *core.MessageRunMode,
 ) (*activationInfo, error) {
-<<<<<<< HEAD
-	info, asmMap, err := activateProgramInternal(db, program, codehash, wasm, page_limit, stylusVersion, arbosVersionForGas, debug, burner.GasLeft(), runMode)
-=======
-	targets := db.Database().WasmTargets()
 	moduleActivationMandatory := true
-	info, asmMap, err := activateProgramInternal(program, codehash, wasm, page_limit, stylusVersion, arbosVersionForGas, debug, burner.GasLeft(), targets, moduleActivationMandatory)
->>>>>>> f7925362
+	info, asmMap, err := activateProgramInternal(program, codehash, wasm, page_limit, stylusVersion, arbosVersionForGas, debug, burner.GasLeft(), runMode, moduleActivationMandatory)
 	if err != nil {
 		return nil, err
 	}
@@ -94,12 +89,7 @@
 	arbosVersionForGas uint64,
 	debug bool,
 	gasLeft *uint64,
-<<<<<<< HEAD
-	runMode *core.MessageRunMode,
-) (*activationInfo, map[ethdb.WasmTarget][]byte, error) {
-=======
 ) (*activationInfo, []byte, error) {
->>>>>>> f7925362
 	output := &rustBytes{}
 	moduleHash := &bytes32{}
 	stylusData := &C.StylusData{}
@@ -168,9 +158,10 @@
 	arbosVersionForGas uint64,
 	debug bool,
 	gasLeft *uint64,
-	targets []ethdb.WasmTarget,
+	runMode *core.MessageRunMode,
 	moduleActivationMandatory bool,
 ) (*activationInfo, map[ethdb.WasmTarget][]byte, error) {
+	targets := runMode.WasmTargets()
 	var wavmFound bool
 	for _, target := range targets {
 		if target == rawdb.TargetWavm {
@@ -178,11 +169,6 @@
 			break
 		}
 	}
-<<<<<<< HEAD
-	hash := moduleHash.toHash()
-	targets := runMode.WasmTargets()
-=======
->>>>>>> f7925362
 	type result struct {
 		target ethdb.WasmTarget
 		asm    []byte
@@ -265,11 +251,7 @@
 	return info, asmMap, err
 }
 
-<<<<<<< HEAD
 func getLocalAsm(statedb vm.StateDB, moduleHash common.Hash, addressForLogging common.Address, code []byte, codeHash common.Hash, pagelimit uint16, time uint64, debugMode bool, program Program, runMode *core.MessageRunMode) ([]byte, error) {
-=======
-func getLocalAsm(statedb vm.StateDB, moduleHash common.Hash, addressForLogging common.Address, code []byte, codehash common.Hash, pagelimit uint16, time uint64, debugMode bool, program Program) ([]byte, error) {
->>>>>>> f7925362
 	localTarget := rawdb.LocalTarget()
 	localAsm, err := statedb.TryGetActivatedAsm(localTarget, moduleHash)
 	if err == nil && len(localAsm) > 0 {
@@ -287,14 +269,9 @@
 	zeroArbosVersion := uint64(0)
 	zeroGas := uint64(0)
 
-	targets := statedb.Database().WasmTargets()
 	// we know program is activated, so it must be in correct version and not use too much memory
-<<<<<<< HEAD
-	info, asmMap, err := activateProgramInternal(statedb, addressForLogging, codeHash, wasm, pagelimit, program.version, zeroArbosVersion, debugMode, &zeroGas, runMode)
-=======
-	moduleActivationMandatory := false
-	info, asmMap, err := activateProgramInternal(addressForLogging, codehash, wasm, pagelimit, program.version, zeroArbosVersion, debugMode, &zeroGas, targets, moduleActivationMandatory)
->>>>>>> f7925362
+	moduleActivationMandatory := true // TODO: do we need to do the module activation?
+	info, asmMap, err := activateProgramInternal(addressForLogging, codeHash, wasm, pagelimit, program.version, zeroArbosVersion, debugMode, &zeroGas, runMode, moduleActivationMandatory)
 	if err != nil {
 		log.Error("failed to reactivate program", "address", addressForLogging, "expected moduleHash", moduleHash, "err", err)
 		return nil, fmt.Errorf("failed to reactivate program address: %v err: %w", addressForLogging, err)
@@ -397,17 +374,10 @@
 
 // Caches a program in Rust. We write a record so that we can undo on revert.
 // For gas estimation and eth_call, we ignore permanent updates and rely on Rust's LRU.
-<<<<<<< HEAD
 func cacheProgram(db vm.StateDB, module common.Hash, program Program, addressForLogging common.Address, code []byte, codeHash common.Hash, params *StylusParams, debug bool, time uint64, runMode *core.MessageRunMode) {
 	if runMode.IsChainTip() {
 		// address is only used for logging
 		asm, err := getLocalAsm(db, module, addressForLogging, code, codeHash, params.PageLimit, time, debug, program, runMode)
-=======
-func cacheProgram(db vm.StateDB, module common.Hash, program Program, addressForLogging common.Address, code []byte, codehash common.Hash, params *StylusParams, debug bool, time uint64, runMode core.MessageRunMode) {
-	if runMode == core.MessageCommitMode {
-		// address is only used for logging
-		asm, err := getLocalAsm(db, module, addressForLogging, code, codehash, params.PageLimit, time, debug, program)
->>>>>>> f7925362
 		if err != nil {
 			panic("unable to recreate wasm")
 		}
