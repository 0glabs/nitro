--- conflicted
+++ resolved
@@ -109,24 +109,19 @@
 		stylusData,
 		(*u64)(gasLeft),
 	))
-<<<<<<< HEAD
-	module, msg, err := status_mod.toResult(output.intoBytes(), debug)
-=======
 
 	module, msg, err := status_mod.toResult(rustBytesIntoBytes(output), debug)
->>>>>>> 41ad6fa1
 	if err != nil {
 		if debug {
 			log.Warn("activation failed", "err", err, "msg", msg, "program", addressForLogging)
 		}
 		if errors.Is(err, vm.ErrExecutionReverted) {
 			return nil, nil, fmt.Errorf("%w: %s", ErrProgramActivation, msg)
-		} else {
-			return nil, nil, err
-		}
+		}
+		return nil, nil, err
 	}
 	info := &activationInfo{
-		moduleHash:    moduleHash.toHash(),
+		moduleHash:    bytes32ToHash(moduleHash),
 		initGas:       uint16(stylusData.init_cost),
 		cachedInitGas: uint16(stylusData.cached_init_cost),
 		asmEstimate:   uint32(stylusData.asm_estimate),
@@ -149,7 +144,7 @@
 		goSlice([]byte(target)),
 		output,
 	)
-	asm := output.intoBytes()
+	asm := rustBytesIntoBytes(output)
 	if status_asm != 0 {
 		return nil, fmt.Errorf("%w: %s", ErrProgramActivation, string(asm))
 	}
@@ -175,11 +170,6 @@
 			break
 		}
 	}
-<<<<<<< HEAD
-=======
-	hash := bytes32ToHash(moduleHash)
-	targets := db.Database().WasmTargets()
->>>>>>> 41ad6fa1
 	type result struct {
 		target ethdb.WasmTarget
 		asm    []byte
@@ -221,25 +211,8 @@
 			moduleActivationStarted = true
 		} else {
 			go func() {
-<<<<<<< HEAD
 				asm, err := compileNative(wasm, stylusVersion, debug, target)
 				results <- result{target, asm, err}
-=======
-				output := &rustBytes{}
-				status_asm := C.stylus_compile(
-					goSlice(wasm),
-					u16(stylusVersion),
-					cbool(debug),
-					goSlice([]byte(target)),
-					output,
-				)
-				asm := rustBytesIntoBytes(output)
-				if status_asm != 0 {
-					results <- result{target, nil, fmt.Errorf("%w: %s", ErrProgramActivation, string(asm))}
-					return
-				}
-				results <- result{target, asm, nil}
->>>>>>> 41ad6fa1
 			}()
 		}
 	}
