--- conflicted
+++ resolved
@@ -224,13 +224,8 @@
 
 			if gasPrice.Sign() > 0 {
 				dataGas = math.MaxUint64
-<<<<<<< HEAD
-				state.L1PricingState().AddPosterInfo(tx, poster)
-				posterCostInL2Gas := arbmath.BigDiv(tx.PosterCost, gasPrice)
-=======
-				posterCost, _ := state.L1PricingState().GetPosterInfo(tx, sender, poster)
+				posterCost, _ := state.L1PricingState().GetPosterInfo(tx, poster)
 				posterCostInL2Gas := arbmath.BigDiv(posterCost, gasPrice)
->>>>>>> b5291ace
 
 				if posterCostInL2Gas.IsUint64() {
 					dataGas = posterCostInL2Gas.Uint64()
