--- conflicted
+++ resolved
@@ -55,13 +55,10 @@
 
 	txes     types.Transactions
 	receipts types.Receipts
-<<<<<<< HEAD
+
 	gasLeft  uint64
 	gasLimit uint64
-=======
-
-	isDone bool
->>>>>>> 2221b49b
+	isDone   bool
 }
 
 type BlockData struct {
