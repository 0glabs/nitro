--- conflicted
+++ resolved
@@ -39,16 +39,6 @@
 }
 
 type Retryable struct {
-<<<<<<< HEAD
-	id          common.Hash // the retryable's ID is also the key that determines where it lives in storage
-	numTries    *big.Int
-	timeout     uint64
-	from        common.Address
-	to          common.Address
-	callvalue   *big.Int
-	beneficiary common.Address
-	calldata    []byte
-=======
 	id             common.Hash // not backed by storage; this is the key that determines where it lives in storage
 	backingStorage *storage.Storage
 	numTries       storage.StorageBackedUint64
@@ -58,7 +48,6 @@
 	callvalue      storage.StorageBackedBigInt
 	beneficiary    storage.StorageBackedAddress
 	calldata       storage.StorageBackedBytes
->>>>>>> 14b7b74f
 }
 
 const (
@@ -79,25 +68,6 @@
 	callvalue *big.Int,
 	beneficiary common.Address,
 	calldata []byte,
-<<<<<<< HEAD
-) *Retryable {
-	if currentTimestamp != nil {
-		rs.TryToReapOneRetryable(*currentTimestamp)
-	}
-	ret := &Retryable{
-		id,
-		big.NewInt(0),
-		timeout,
-		from,
-		to,
-		callvalue,
-		beneficiary,
-		calldata,
-	}
-	buf := bytes.Buffer{}
-	if err := ret.serialize(&buf); err != nil {
-		panic(err)
-=======
 ) (*Retryable, error) {
 	err := rs.TryToReapOneRetryable(currentTimestamp)
 	if err != nil {
@@ -114,7 +84,6 @@
 		sto.OpenStorageBackedBigInt(callvalueOffset),
 		sto.OpenStorageBackedAddress(beneficiaryOffset),
 		sto.OpenStorageBackedBytes(calldataKey),
->>>>>>> 14b7b74f
 	}
 	_ = ret.numTries.Set(0)
 	_ = ret.timeout.Set(timeout)
@@ -182,53 +151,6 @@
 	return retryable.numTries.Get()
 }
 
-<<<<<<< HEAD
-func NewRetryableFromReader(rd io.Reader, id common.Hash) (*Retryable, error) {
-	numTries, err := util.HashFromReader(rd)
-	if err != nil {
-		return nil, err
-	}
-	timeout, err := util.Uint64FromReader(rd)
-	if err != nil {
-		return nil, err
-	}
-	from, err := util.AddressFromReader(rd)
-	if err != nil {
-		return nil, err
-	}
-	to, err := util.AddressFromReader(rd)
-	if err != nil {
-		return nil, err
-	}
-	callvalue, err := util.HashFromReader(rd)
-	if err != nil {
-		return nil, err
-	}
-	beneficiary, err := util.AddressFromReader(rd)
-	if err != nil {
-		return nil, err
-	}
-	sizeBuf := make([]byte, 8)
-	if _, err := io.ReadFull(rd, sizeBuf); err != nil {
-		return nil, err
-	}
-	size := binary.BigEndian.Uint64(sizeBuf)
-	calldata := make([]byte, size)
-	if _, err := io.ReadFull(rd, calldata); err != nil {
-		return nil, err
-	}
-
-	return &Retryable{
-		id,
-		numTries.Big(),
-		timeout,
-		from,
-		to,
-		callvalue.Big(),
-		beneficiary,
-		calldata,
-	}, nil
-=======
 func (retryable *Retryable) IncrementNumTries() (uint64, error) {
 	return retryable.numTries.Increment()
 }
@@ -241,7 +163,6 @@
 	binary.BigEndian.PutUint64(bytes[0:], ticketId.Big().Uint64())
 	binary.BigEndian.PutUint64(bytes[24:], trySequenceNum)
 	return common.BytesToHash(bytes)
->>>>>>> 14b7b74f
 }
 
 func (retryable *Retryable) Beneficiary() (common.Address, error) {
@@ -285,17 +206,8 @@
 	if retryable == nil {
 		return errors.New("ticketId not found")
 	}
-<<<<<<< HEAD
-	if _, err := wr.Write(retryable.beneficiary[:]); err != nil {
-		return err
-	}
-	b := make([]byte, 8)
-	binary.BigEndian.PutUint64(b, uint64(len(retryable.calldata)))
-	if _, err := wr.Write(b); err != nil {
-=======
 	timeout, err := retryable.Timeout()
 	if err != nil {
->>>>>>> 14b7b74f
 		return err
 	}
 	if timeout > limitBeforeAdd {
@@ -338,14 +250,7 @@
 	} else if *rTo != *oTo {
 		return false, err
 	}
-<<<<<<< HEAD
-	if retryable.beneficiary != other.beneficiary {
-		return false
-	}
-	return bytes.Equal(retryable.calldata, other.calldata)
-=======
 	return true, err
->>>>>>> 14b7b74f
 }
 
 func (rs *RetryableState) TryToReapOneRetryable(currentTimestamp uint64) error {
