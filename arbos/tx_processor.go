--- conflicted
+++ resolved
@@ -140,17 +140,12 @@
 		}
 
 		// pay for the retryable's gas and update the pools
-<<<<<<< HEAD
 		networkFeeAccount, _ := p.state.NetworkFeeAccount()
-		statedb.SubBalance(tx.From, gascost)
-		statedb.AddBalance(networkFeeAccount, gascost)
-=======
-		err = arbos_util.TransferBalance(tx.From, networkAddress, gascost, statedb)
+		err = arbos_util.TransferBalance(tx.From, networkFeeAccount, gascost, statedb)
 		if err != nil {
 			// should be impossible because we just checked the tx.From balance
 			panic(err)
 		}
->>>>>>> 57f1c719
 		p.state.L2PricingState().AddToGasPools(-util.SaturatingCast(usergas))
 
 		// emit RedeemScheduled event
