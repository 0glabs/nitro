// Copyright 2021-2022, Offchain Labs, Inc.
// For license information, see https://github.com/nitro/blob/master/LICENSE

package arbnode

import (
	"bytes"
	"context"
	"fmt"
	"github.com/offchainlabs/nitro/util/headerreader"
	"math/big"
	"time"

	"github.com/andybalholm/brotli"
	"github.com/pkg/errors"
	flag "github.com/spf13/pflag"

	"github.com/ethereum/go-ethereum/accounts/abi/bind"
	"github.com/ethereum/go-ethereum/common"
	"github.com/ethereum/go-ethereum/core/types"
	"github.com/ethereum/go-ethereum/log"
	"github.com/ethereum/go-ethereum/params"
	"github.com/ethereum/go-ethereum/rlp"
	"github.com/offchainlabs/nitro/arbstate"
	"github.com/offchainlabs/nitro/arbutil"
	"github.com/offchainlabs/nitro/das"
	"github.com/offchainlabs/nitro/solgen/go/bridgegen"
	"github.com/offchainlabs/nitro/util/arbmath"
	"github.com/offchainlabs/nitro/util/stopwaiter"
)

type BatchPoster struct {
	stopwaiter.StopWaiter
<<<<<<< HEAD
	l1Reader       *L1Reader
	inbox          *InboxTracker
	streamer       *TransactionStreamer
	config         *BatchPosterConfig
	inboxContract  *bridgegen.SequencerInbox
	gasRefunder    common.Address
	transactOpts   *bind.TransactOpts
	building       *buildingBatch
	nextMessageAt  time.Time
	lastBatchCount uint64
	das            das.DataAvailabilityService
=======
	l1Reader      *headerreader.HeaderReader
	inbox         *InboxTracker
	streamer      *TransactionStreamer
	config        *BatchPosterConfig
	inboxContract *bridgegen.SequencerInbox
	gasRefunder   common.Address
	transactOpts  *bind.TransactOpts
	building      *buildingBatch
	das           das.DataAvailabilityService
>>>>>>> a2afa590
}

type BatchPosterConfig struct {
	Enable               bool          `koanf:"enable"`
	MaxBatchSize         int           `koanf:"max-size"`
	MaxBatchPostInterval time.Duration `koanf:"max-interval"`
	BatchPollDelay       time.Duration `koanf:"poll-delay"`
	PostingErrorDelay    time.Duration `koanf:"error-delay"`
	CompressionLevel     int           `koanf:"compression-level"`
	DASRetentionPeriod   time.Duration `koanf:"das-retention-period"`
	HighGasThreshold     float32       `koanf:"high-gas-threshold"`
	HighGasDelay         time.Duration `koanf:"high-gas-delay"`
}

func BatchPosterConfigAddOptions(prefix string, f *flag.FlagSet) {
	f.Bool(prefix+".enable", DefaultBatchPosterConfig.Enable, "enable posting batches to l1")
	f.Int(prefix+".max-size", DefaultBatchPosterConfig.MaxBatchSize, "maximum batch size")
	f.Duration(prefix+".max-interval", DefaultBatchPosterConfig.MaxBatchPostInterval, "maximum batch posting interval")
	f.Duration(prefix+".poll-delay", DefaultBatchPosterConfig.BatchPollDelay, "how long to delay after successfully posting batch")
	f.Duration(prefix+".error-delay", DefaultBatchPosterConfig.PostingErrorDelay, "how long to delay after error posting batch")
	f.Int(prefix+".compression-level", DefaultBatchPosterConfig.CompressionLevel, "batch compression level")
	f.Duration(prefix+".das-retention-period", DefaultBatchPosterConfig.DASRetentionPeriod, "In AnyTrust mode, the period which DASes are requested to retain the stored batches.")
	f.Float32(prefix+".high-gas-threshold", DefaultBatchPosterConfig.HighGasThreshold, "If the gas price in gwei is above this amount, delay posting a batch")
	f.Duration(prefix+".high-gas-delay", DefaultBatchPosterConfig.HighGasDelay, "The maximum delay while waiting for the gas price to go below the high gas threshold")
}

var DefaultBatchPosterConfig = BatchPosterConfig{
	Enable:               false,
	MaxBatchSize:         100000,
	BatchPollDelay:       time.Second * 10,
	PostingErrorDelay:    time.Second * 10,
	MaxBatchPostInterval: time.Hour,
	CompressionLevel:     brotli.DefaultCompression,
	DASRetentionPeriod:   time.Hour * 24 * 15,
	HighGasThreshold:     150.,
	HighGasDelay:         14 * time.Hour,
}

var TestBatchPosterConfig = BatchPosterConfig{
	Enable:               true,
	MaxBatchSize:         100000,
	BatchPollDelay:       time.Millisecond * 10,
	PostingErrorDelay:    time.Millisecond * 10,
	MaxBatchPostInterval: 0,
	CompressionLevel:     2,
	DASRetentionPeriod:   time.Hour * 24 * 15,
	HighGasThreshold:     0.,
	HighGasDelay:         0,
}

func NewBatchPoster(l1Reader *headerreader.HeaderReader, inbox *InboxTracker, streamer *TransactionStreamer, config *BatchPosterConfig, contractAddress common.Address, refunder common.Address, transactOpts *bind.TransactOpts, das das.DataAvailabilityService) (*BatchPoster, error) {
	inboxContract, err := bridgegen.NewSequencerInbox(contractAddress, l1Reader.Client())
	if err != nil {
		return nil, err
	}
	return &BatchPoster{
		l1Reader:      l1Reader,
		inbox:         inbox,
		streamer:      streamer,
		config:        config,
		inboxContract: inboxContract,
		transactOpts:  transactOpts,
		gasRefunder:   refunder,
		das:           das,
	}, nil
}

var errBatchAlreadyClosed = errors.New("batch segments already closed")

type batchSegments struct {
	compressedBuffer    *bytes.Buffer
	compressedWriter    *brotli.Writer
	rawSegments         [][]byte
	timestamp           uint64
	blockNum            uint64
	delayedMsg          uint64
	sizeLimit           int
	compressionLevel    int
	newUncompressedSize int
	lastCompressedSize  int
	trailingHeaders     int // how many trailing segments are headers
	isDone              bool
}

type buildingBatch struct {
	segments    *batchSegments
	batchSeqNum uint64
	msgCount    arbutil.MessageIndex
}

func newBatchSegments(firstDelayed uint64, config *BatchPosterConfig) *batchSegments {
	compressedBuffer := bytes.NewBuffer(make([]byte, 0, config.MaxBatchSize*2))
	if config.MaxBatchSize <= 40 {
		panic("MaxBatchSize too small")
	}
	return &batchSegments{
		compressedBuffer: compressedBuffer,
		compressedWriter: brotli.NewWriterLevel(compressedBuffer, config.CompressionLevel),
		sizeLimit:        config.MaxBatchSize - 40, // TODO
		compressionLevel: config.CompressionLevel,
		rawSegments:      make([][]byte, 0, 128),
		delayedMsg:       firstDelayed,
	}
}

func (s *batchSegments) recompressAll() error {
	s.compressedBuffer = bytes.NewBuffer(make([]byte, 0, s.sizeLimit*2))
	s.compressedWriter = brotli.NewWriterLevel(s.compressedBuffer, s.compressionLevel)
	s.newUncompressedSize = 0
	for _, segment := range s.rawSegments {
		err := s.addSegmentToCompressed(segment)
		if err != nil {
			return err
		}
	}
	return nil
}

func (s *batchSegments) testForOverflow() (bool, error) {
	// there is room, no need to flush
	if (s.lastCompressedSize + s.newUncompressedSize) < s.sizeLimit {
		return false, nil
	}
	// don't want to flush for headers
	if s.trailingHeaders > 0 {
		return false, nil
	}
	err := s.compressedWriter.Flush()
	if err != nil {
		return true, err
	}
	s.lastCompressedSize = s.compressedBuffer.Len()
	s.newUncompressedSize = 0
	if s.lastCompressedSize >= s.sizeLimit {
		return true, nil
	}
	return false, nil
}

func (s *batchSegments) close() error {
	s.rawSegments = s.rawSegments[:len(s.rawSegments)-s.trailingHeaders]
	s.trailingHeaders = 0
	err := s.recompressAll()
	if err != nil {
		return err
	}
	s.isDone = true
	return nil
}

func (s *batchSegments) addSegmentToCompressed(segment []byte) error {
	encoded, err := rlp.EncodeToBytes(segment)
	if err != nil {
		return err
	}
	lenWritten, err := s.compressedWriter.Write(encoded)
	s.newUncompressedSize += lenWritten
	return err
}

// returns false if segment was too large, error in case of real error
func (s *batchSegments) addSegment(segment []byte, isHeader bool) (bool, error) {
	if s.isDone {
		return false, errBatchAlreadyClosed
	}
	err := s.addSegmentToCompressed(segment)
	if err != nil {
		return false, err
	}
	overflow, err := s.testForOverflow()
	if err != nil {
		return false, err
	}
	if overflow || len(s.rawSegments) >= arbstate.MaxSegmentsPerSequencerMessage {
		return false, s.close()
	}
	s.rawSegments = append(s.rawSegments, segment)
	if isHeader {
		s.trailingHeaders++
	} else {
		s.trailingHeaders = 0
	}
	return true, nil
}

func (s *batchSegments) addL2Msg(l2msg []byte) (bool, error) {
	segment := make([]byte, 1, len(l2msg)+1)
	segment[0] = arbstate.BatchSegmentKindL2Message
	segment = append(segment, l2msg...)
	return s.addSegment(segment, false)
}

func (s *batchSegments) prepareIntSegment(val uint64, segmentHeader byte) ([]byte, error) {
	segment := make([]byte, 1, 16)
	segment[0] = segmentHeader
	enc, err := rlp.EncodeToBytes(val)
	if err != nil {
		return nil, err
	}
	return append(segment, enc...), nil
}

func (s *batchSegments) maybeAddDiffSegment(base *uint64, newVal uint64, segmentHeader byte) (bool, error) {
	if newVal == *base {
		return true, nil
	}
	diff := newVal - *base
	seg, err := s.prepareIntSegment(diff, segmentHeader)
	if err != nil {
		return false, err
	}
	success, err := s.addSegment(seg, true)
	if success {
		*base = newVal
	}
	return success, err
}

func (s *batchSegments) addDelayedMessage() (bool, error) {
	segment := []byte{arbstate.BatchSegmentKindDelayedMessages}
	success, err := s.addSegment(segment, false)
	if (err == nil) && success {
		s.delayedMsg += 1
	}
	return success, err
}

func (s *batchSegments) AddMessage(msg *arbstate.MessageWithMetadata) (bool, error) {
	if s.isDone {
		return false, errBatchAlreadyClosed
	}
	if msg.DelayedMessagesRead > s.delayedMsg {
		if msg.DelayedMessagesRead != s.delayedMsg+1 {
			return false, fmt.Errorf("attempted to add delayed msg %d after %d", msg.DelayedMessagesRead, s.delayedMsg)
		}
		return s.addDelayedMessage()
	}
	success, err := s.maybeAddDiffSegment(&s.timestamp, msg.Message.Header.Timestamp, arbstate.BatchSegmentKindAdvanceTimestamp)
	if !success {
		return false, err
	}
	success, err = s.maybeAddDiffSegment(&s.blockNum, msg.Message.Header.BlockNumber, arbstate.BatchSegmentKindAdvanceL1BlockNumber)
	if !success {
		return false, err
	}
	return s.addL2Msg(msg.Message.L2msg)
}

func (s *batchSegments) IsDone() bool {
	return s.isDone
}

func (s *batchSegments) IsEmpty() bool {
	return len(s.rawSegments) == 0
}

func (s *batchSegments) CloseAndGetBytes() ([]byte, error) {
	if !s.isDone {
		err := s.close()
		if err != nil {
			return nil, err
		}
	}
	if len(s.rawSegments) == 0 {
		return nil, nil
	}
	err := s.compressedWriter.Close()
	if err != nil {
		return nil, err
	}
	compressedBytes := s.compressedBuffer.Bytes()
	fullMsg := make([]byte, 1, len(compressedBytes)+1)
	fullMsg[0] = 0 // Header
	fullMsg = append(fullMsg, compressedBytes...)
	return fullMsg, nil
}

func (b *BatchPoster) maybePostSequencerBatch(ctx context.Context, batchSeqNum uint64) (*types.Transaction, error) {
	inboxContractCount, err := b.inboxContract.BatchCount(&bind.CallOpts{Context: ctx, Pending: true})
	if err != nil {
		return nil, err
	}
	timeSinceNextMessage := time.Since(b.nextMessageAt)
	if !arbmath.BigEquals(inboxContractCount, arbmath.UintToBig(batchSeqNum)) {
		// If it's been under a minute since the last batch was posted, and the inbox tracker is exactly one batch behind,
		// then there isn't an error. We're just waiting for the inbox tracker to read the most recently posted batch.
		if timeSinceNextMessage <= time.Minute && arbmath.BigEquals(inboxContractCount, arbmath.UintToBig(batchSeqNum+1)) {
			return nil, nil
		}
		return nil, fmt.Errorf("inbox tracker not synced: contract has %v batches but inbox tracker has %v", inboxContractCount, batchSeqNum)
	}
	var prevBatchMeta BatchMetadata
	if batchSeqNum > 0 {
		var err error
		prevBatchMeta, err = b.inbox.GetBatchMetadata(batchSeqNum - 1)
		if err != nil {
			return nil, err
		}
	}
	if b.building == nil || b.building.batchSeqNum != batchSeqNum {
		b.building = &buildingBatch{
			segments:    newBatchSegments(prevBatchMeta.DelayedMessageCount, b.config),
			msgCount:    prevBatchMeta.MessageCount,
			batchSeqNum: batchSeqNum,
		}
	}
	msgCount, err := b.streamer.GetMessageCount()
	if err != nil {
		return nil, err
	}
	forcePostBatch := timeSinceNextMessage >= b.config.MaxBatchPostInterval
	for b.building.msgCount < msgCount {
		msg, err := b.streamer.GetMessage(b.building.msgCount)
		if err != nil {
			log.Error("error getting message from streamer", "error", err)
			break
		}
		success, err := b.building.segments.AddMessage(&msg)
		if err != nil {
			log.Error("error adding message to batch", "error", err)
			break
		}
		if !success {
			forcePostBatch = true // this batch is full
			break
		}
		b.building.msgCount++
	}
	if b.building.segments.IsEmpty() {
		// we don't need to post a batch for the time being
		b.nextMessageAt = time.Now()
		return nil, nil
	}
	if !forcePostBatch {
		// the batch isn't full yet and we've posted a batch recently
		// don't post anything for now
		return nil, nil
	}
	sequencerMsg, err := b.building.segments.CloseAndGetBytes()
	if err != nil {
		return nil, err
	}
	if sequencerMsg == nil {
		log.Debug("BatchPoster: batch nil", "sequence nr.", batchSeqNum, "from", prevBatchMeta.MessageCount, "prev delayed", prevBatchMeta.DelayedMessageCount)
		b.building = nil // a closed batchSegments can't be reused
		return nil, nil
	}

	if b.das != nil {
		cert, err := b.das.Store(ctx, sequencerMsg, uint64(time.Now().Add(b.config.DASRetentionPeriod).Unix()), []byte{}) // b.das will append signature if enabled
		if err != nil {
			log.Warn("Unable to batch to DAS, falling back to storing data on chain", "err", err)
		} else {
			sequencerMsg = das.Serialize(cert)
		}
	}

	txOpts := *b.transactOpts
	txOpts.Context = ctx
	txOpts.NoSend = true
	tx, err := b.inboxContract.AddSequencerL2BatchFromOrigin(&txOpts, new(big.Int).SetUint64(batchSeqNum), sequencerMsg, new(big.Int).SetUint64(b.building.segments.delayedMsg), b.gasRefunder)
	if err != nil {
		return nil, err
	}
	highGasThreshold := new(big.Int).SetUint64(uint64(b.config.HighGasThreshold * params.GWei))
	if b.config.HighGasThreshold != 0 && tx.GasFeeCap().Cmp(highGasThreshold) >= 0 && timeSinceNextMessage < b.config.HighGasDelay {
		// The gas fee cap abigen recommended is above the high gas threshold. Check if this is necessary:
		lastHeader, err := b.l1Reader.LastHeader(ctx)
		if err != nil {
			return nil, err
		}
		if lastHeader.BaseFee.Cmp(highGasThreshold) >= 0 {
			log.Info(
				"not posting batch yet as gas price is high",
				"baseFee", float32(lastHeader.BaseFee.Uint64())/params.GWei,
				"highGasThreshold", b.config.HighGasThreshold,
				"timeSinceBatchPosted", timeSinceNextMessage,
				"highGasDelay", b.config.HighGasDelay,
			)
			return nil, nil
		} else {
			// The base fee is below the high gas threshold, so let's lower the gas fee cap and try it.
			tx = types.NewTx(&types.DynamicFeeTx{
				ChainID:    tx.ChainId(),
				Nonce:      tx.Nonce(),
				GasTipCap:  tx.GasTipCap(),
				GasFeeCap:  arbmath.BigMulByFrac(highGasThreshold, 6, 5),
				Gas:        tx.Gas(),
				To:         tx.To(),
				Value:      tx.Value(),
				Data:       tx.Data(),
				AccessList: tx.AccessList(),
			})
			tx, err = txOpts.Signer(txOpts.From, tx)
			if err != nil {
				return nil, err
			}
		}
	}
	err = b.l1Reader.Client().SendTransaction(ctx, tx)
	if err != nil {
		return nil, err
	}
	postingMsgCount := b.building.msgCount
	log.Info("BatchPoster: batch sent", "tx", tx.Hash(), "sequence nr.", batchSeqNum, "from", prevBatchMeta.MessageCount, "to", postingMsgCount, "prev delayed", prevBatchMeta.DelayedMessageCount, "current delayed", b.building.segments.delayedMsg, "total segments", len(b.building.segments.rawSegments))
	b.building = nil
	_, err = b.l1Reader.WaitForTxApproval(ctx, tx)
	if err != nil {
		return tx, err
	}
	if postingMsgCount < msgCount {
		msg, err := b.streamer.GetMessage(postingMsgCount)
		if err != nil {
			return tx, err
		}
		b.nextMessageAt = time.Unix(int64(msg.Message.Header.Timestamp), 0)
	} else {
		b.nextMessageAt = time.Now()
	}
	return tx, nil
}

// Returns the timestamp of the next message to post, or time.Now() if there's no new messages
func (b *BatchPoster) recomputeNextMessageTime(ctx context.Context, batchCount uint64) error {
	if batchCount == 0 {
		// No batches, therefore batch posting was not required
		b.nextMessageAt = time.Now()
		return nil
	}
	batchMsgCount, err := b.inbox.GetBatchMessageCount(batchCount - 1)
	if err != nil {
		return err
	}
	msgCount, err := b.streamer.GetMessageCount()
	if err != nil {
		return err
	}
	if msgCount <= batchMsgCount {
		// There's nothing after the newest batch, therefore batch posting was not required
		b.nextMessageAt = time.Now()
		return nil
	}
	msg, err := b.streamer.GetMessage(batchMsgCount - 1)
	if err != nil {
		return err
	}
	b.nextMessageAt = time.Unix(int64(msg.Message.Header.Timestamp), 0)
	return nil
}

func (b *BatchPoster) Start(ctxIn context.Context) {
	b.StopWaiter.Start(ctxIn)
	b.CallIteratively(func(ctx context.Context) time.Duration {
		batchSeqNum, err := b.inbox.GetBatchCount()
		if err != nil {
			log.Error("error getting inbox batch count", "err", err)
			return b.config.PostingErrorDelay
		}
		if batchSeqNum != b.lastBatchCount {
			err := b.recomputeNextMessageTime(ctx, batchSeqNum)
			if err != nil {
				log.Error("error getting next message time", "err", err)
				return b.config.PostingErrorDelay
			}
			b.lastBatchCount = batchSeqNum
		}
		_, err = b.maybePostSequencerBatch(ctx, batchSeqNum)
		if err != nil {
			b.building = nil
			log.Error("error posting batch", "err", err)
			return b.config.PostingErrorDelay
		}
		return b.config.BatchPollDelay
	})
}<|MERGE_RESOLUTION|>--- conflicted
+++ resolved
@@ -7,9 +7,10 @@
 	"bytes"
 	"context"
 	"fmt"
-	"github.com/offchainlabs/nitro/util/headerreader"
 	"math/big"
 	"time"
+
+	"github.com/offchainlabs/nitro/util/headerreader"
 
 	"github.com/andybalholm/brotli"
 	"github.com/pkg/errors"
@@ -31,8 +32,7 @@
 
 type BatchPoster struct {
 	stopwaiter.StopWaiter
-<<<<<<< HEAD
-	l1Reader       *L1Reader
+	l1Reader       *headerreader.HeaderReader
 	inbox          *InboxTracker
 	streamer       *TransactionStreamer
 	config         *BatchPosterConfig
@@ -43,17 +43,6 @@
 	nextMessageAt  time.Time
 	lastBatchCount uint64
 	das            das.DataAvailabilityService
-=======
-	l1Reader      *headerreader.HeaderReader
-	inbox         *InboxTracker
-	streamer      *TransactionStreamer
-	config        *BatchPosterConfig
-	inboxContract *bridgegen.SequencerInbox
-	gasRefunder   common.Address
-	transactOpts  *bind.TransactOpts
-	building      *buildingBatch
-	das           das.DataAvailabilityService
->>>>>>> a2afa590
 }
 
 type BatchPosterConfig struct {
