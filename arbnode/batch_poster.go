--- conflicted
+++ resolved
@@ -58,7 +58,6 @@
 
 type BatchPoster struct {
 	stopwaiter.StopWaiter
-<<<<<<< HEAD
 	l1Reader        *headerreader.HeaderReader
 	inbox           *InboxTracker
 	streamer        *TransactionStreamer
@@ -74,26 +73,7 @@
 	daWriter        das.DataAvailabilityServiceWriter
 	dataPoster      *dataposter.DataPoster
 	redisLock       *redislock.Simple
-
-=======
-	l1Reader            *headerreader.HeaderReader
-	inbox               *InboxTracker
-	streamer            *TransactionStreamer
-	config              BatchPosterConfigFetcher
-	seqInbox            *bridgegen.SequencerInbox
-	bridge              *bridgegen.Bridge
-	syncMonitor         *SyncMonitor
-	seqInboxABI         *abi.ABI
-	seqInboxAddr        common.Address
-	bridgeAddr          common.Address
-	gasRefunderAddr     common.Address
-	building            *buildingBatch
-	daWriter            das.DataAvailabilityServiceWriter
-	dataPoster          *dataposter.DataPoster
-	redisLock           *redislock.Simple
-	firstEphemeralError time.Time // first time a continuous error suspected to be ephemeral occurred
 	// This is an atomic variable that should only be accessed atomically.
->>>>>>> f8f41be0
 	// An estimate of the number of batches we want to post but haven't yet.
 	// This doesn't include batches which we don't want to post yet due to the L1 bounds.
 	backlog         uint64
