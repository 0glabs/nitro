--- conflicted
+++ resolved
@@ -32,17 +32,10 @@
 type BatchDataLocation uint8
 
 const (
-<<<<<<< HEAD
 	BatchDataTxInput BatchDataLocation = iota
 	BatchDataSeparateEvent
 	BatchDataNone
 	BatchDataBlobHashes
-=======
-	batchDataTxInput BatchDataLocation = iota
-	batchDataSeparateEvent
-	batchDataNone
-	batchDataBlobHashes
->>>>>>> dc00126e
 )
 
 func init() {
@@ -113,28 +106,16 @@
 	AfterDelayedAcc        common.Hash
 	AfterDelayedCount      uint64
 	TimeBounds             bridgegen.IBridgeTimeBounds
-<<<<<<< HEAD
-	rawLog                 types.Log
+	RawLog                 types.Log
 	DataLocation           BatchDataLocation
 	BridgeAddress          common.Address
 	Serialized             []byte // nil if serialization isn't cached yet
-=======
-	RawLog                 types.Log
-	DataLocation           BatchDataLocation
-	BridgeAddress          common.Address
-	serialized             []byte // nil if serialization isn't cached yet
->>>>>>> dc00126e
 }
 
 func (m *SequencerInboxBatch) getSequencerData(ctx context.Context, client *ethclient.Client) ([]byte, error) {
 	switch m.DataLocation {
-<<<<<<< HEAD
 	case BatchDataTxInput:
-		data, err := arbutil.GetLogEmitterTxData(ctx, client, m.rawLog)
-=======
-	case batchDataTxInput:
 		data, err := arbutil.GetLogEmitterTxData(ctx, client, m.RawLog)
->>>>>>> dc00126e
 		if err != nil {
 			return nil, err
 		}
@@ -175,13 +156,8 @@
 	case BatchDataNone:
 		// No data when in a force inclusion batch
 		return nil, nil
-<<<<<<< HEAD
 	case BatchDataBlobHashes:
-		tx, err := arbutil.GetLogTransaction(ctx, client, m.rawLog)
-=======
-	case batchDataBlobHashes:
 		tx, err := arbutil.GetLogTransaction(ctx, client, m.RawLog)
->>>>>>> dc00126e
 		if err != nil {
 			return nil, err
 		}
