--- conflicted
+++ resolved
@@ -33,10 +33,7 @@
 	"github.com/offchainlabs/arbstate/solgen/go/bridgegen"
 	"github.com/offchainlabs/arbstate/solgen/go/ospgen"
 	"github.com/offchainlabs/arbstate/solgen/go/rollupgen"
-<<<<<<< HEAD
-=======
 	"github.com/offchainlabs/arbstate/statetransfer"
->>>>>>> dd2ea1bc
 	"github.com/offchainlabs/arbstate/validator"
 	"github.com/offchainlabs/arbstate/wsbroadcastserver"
 )
@@ -95,7 +92,6 @@
 	err = andTxSucceeded(ctx, client, txTimeout, tx, err)
 	if err != nil {
 		return common.Address{}, fmt.Errorf("bridge creator deploy error: %w", err)
-<<<<<<< HEAD
 	}
 
 	tx, err = bridgeCreator.UpdateTemplates(auth, bridgeTemplate, seqInboxTemplate, inboxTemplate, rollupEventBridgeTemplate, outboxTemplate)
@@ -145,6 +141,12 @@
 	bridgeCreator, err := deployBridgeCreator(ctx, client, auth, txTimeout)
 	if err != nil {
 		return nil, common.Address{}, err
+	}
+
+	rollupTemplate, tx, _, err := rollupgen.DeployAdminAwareProxy(auth, client)
+	err = andTxSucceeded(ctx, client, txTimeout, tx, err)
+	if err != nil {
+		return nil, common.Address{}, fmt.Errorf("rollup deploy error: %w", err)
 	}
 
 	challengeFactory, err := deployChallengeFactory(ctx, client, auth, txTimeout)
@@ -206,114 +208,6 @@
 	tx, err := rollupCreator.CreateRollup(
 		deployAuth,
 		rollupgen.Config{
-=======
-	}
-
-	tx, err = bridgeCreator.UpdateTemplates(auth, bridgeTemplate, seqInboxTemplate, inboxTemplate, rollupEventBridgeTemplate, outboxTemplate)
-	err = andTxSucceeded(ctx, client, txTimeout, tx, err)
-	if err != nil {
-		return common.Address{}, fmt.Errorf("bridge creator update templates error: %w", err)
-	}
-
-	return bridgeCreatorAddr, nil
-}
-
-func deployChallengeFactory(ctx context.Context, client L1Interface, auth *bind.TransactOpts, txTimeout time.Duration) (common.Address, error) {
-	osp0, tx, _, err := ospgen.DeployOneStepProver0(auth, client)
-	err = andTxSucceeded(ctx, client, txTimeout, tx, err)
-	if err != nil {
-		return common.Address{}, fmt.Errorf("osp0 deploy error: %w", err)
-	}
-
-	ospMem, _, _, err := ospgen.DeployOneStepProverMemory(auth, client)
-	err = andTxSucceeded(ctx, client, txTimeout, tx, err)
-	if err != nil {
-		return common.Address{}, fmt.Errorf("ospMemory deploy error: %w", err)
-	}
-
-	ospMath, _, _, err := ospgen.DeployOneStepProverMath(auth, client)
-	err = andTxSucceeded(ctx, client, txTimeout, tx, err)
-	if err != nil {
-		return common.Address{}, fmt.Errorf("ospMath deploy error: %w", err)
-	}
-
-	ospHostIo, _, _, err := ospgen.DeployOneStepProverHostIo(auth, client)
-	err = andTxSucceeded(ctx, client, txTimeout, tx, err)
-	if err != nil {
-		return common.Address{}, fmt.Errorf("ospHostIo deploy error: %w", err)
-	}
-
-	ospEntryAddr, tx, _, err := ospgen.DeployOneStepProofEntry(auth, client, osp0, ospMem, ospMath, ospHostIo)
-	err = andTxSucceeded(ctx, client, txTimeout, tx, err)
-	if err != nil {
-		return common.Address{}, fmt.Errorf("ospEntry deploy error: %w", err)
-	}
-
-	return ospEntryAddr, nil
-}
-
-func deployRollupCreator(ctx context.Context, client L1Interface, auth *bind.TransactOpts, txTimeout time.Duration) (*rollupgen.RollupCreator, error) {
-	bridgeCreator, err := deployBridgeCreator(ctx, client, auth, txTimeout)
-	if err != nil {
-		return nil, err
-	}
-
-	rollupTemplate, tx, _, err := rollupgen.DeployAdminAwareProxy(auth, client)
-	err = andTxSucceeded(ctx, client, txTimeout, tx, err)
-	if err != nil {
-		return nil, fmt.Errorf("rollup deploy error: %w", err)
-	}
-
-	challengeFactory, err := deployChallengeFactory(ctx, client, auth, txTimeout)
-	if err != nil {
-		return nil, err
-	}
-
-	rollupAdminLogic, tx, _, err := rollupgen.DeployRollupAdminLogic(auth, client)
-	err = andTxSucceeded(ctx, client, txTimeout, tx, err)
-	if err != nil {
-		return nil, fmt.Errorf("rollup admin logic deploy error: %w", err)
-	}
-
-	rollupUserLogic, tx, _, err := rollupgen.DeployRollupUserLogic(auth, client)
-	err = andTxSucceeded(ctx, client, txTimeout, tx, err)
-	if err != nil {
-		return nil, fmt.Errorf("rollup user logic deploy error: %w", err)
-	}
-
-	_, tx, rollupCreator, err := rollupgen.DeployRollupCreator(auth, client)
-	err = andTxSucceeded(ctx, client, txTimeout, tx, err)
-	if err != nil {
-		return nil, fmt.Errorf("rollup user logic deploy error: %w", err)
-	}
-
-	tx, err = rollupCreator.SetTemplates(auth, bridgeCreator, rollupTemplate, challengeFactory, rollupAdminLogic, rollupUserLogic)
-	err = andTxSucceeded(ctx, client, txTimeout, tx, err)
-	if err != nil {
-		return nil, fmt.Errorf("rollup user logic deploy error: %w", err)
-	}
-
-	return rollupCreator, nil
-}
-
-func DeployOnL1(ctx context.Context, l1client L1Interface, deployAuth *bind.TransactOpts, sequencer common.Address, wasmModuleRoot common.Hash, txTimeout time.Duration) (*RollupAddresses, error) {
-	rollupCreator, err := deployRollupCreator(ctx, l1client, deployAuth, txTimeout)
-	if err != nil {
-		return nil, err
-	}
-
-	var confirmPeriodBlocks uint64 = 20
-	var extraChallengeTimeBlocks uint64 = 20
-	seqInboxParams := rollupgen.ISequencerInboxMaxTimeVariation{
-		DelayBlocks:   big.NewInt(60 * 60 * 24 * 15),
-		FutureBlocks:  big.NewInt(12),
-		DelaySeconds:  big.NewInt(60 * 60 * 24),
-		FutureSeconds: big.NewInt(60 * 60),
-	}
-	tx, err := rollupCreator.CreateRollup(
-		deployAuth,
-		rollupgen.RollupLibConfig{
->>>>>>> dd2ea1bc
 			ConfirmPeriodBlocks:            confirmPeriodBlocks,
 			ExtraChallengeTimeBlocks:       extraChallengeTimeBlocks,
 			StakeToken:                     common.Address{},
@@ -323,10 +217,7 @@
 			ChainId:                        big.NewInt(1338),
 			SequencerInboxMaxTimeVariation: seqInboxParams,
 		},
-<<<<<<< HEAD
 		expectedRollupAddr,
-=======
->>>>>>> dd2ea1bc
 	)
 	if err != nil {
 		return nil, fmt.Errorf("error submitting create rollup tx: %w", err)
