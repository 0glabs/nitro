// Copyright 2021-2022, Offchain Labs, Inc.
// For license information, see https://github.com/nitro/blob/master/LICENSE

package arbnode

import (
	"context"
	"errors"
	"fmt"
	"math"
	"math/big"
	"os"
	"path/filepath"
	"runtime"
	"time"

	flag "github.com/spf13/pflag"

	"github.com/ethereum/go-ethereum/accounts/abi/bind"
	"github.com/ethereum/go-ethereum/arbitrum"
	"github.com/ethereum/go-ethereum/common"
	"github.com/ethereum/go-ethereum/core"
	"github.com/ethereum/go-ethereum/core/rawdb"
	"github.com/ethereum/go-ethereum/core/types"
	"github.com/ethereum/go-ethereum/core/vm"
	"github.com/ethereum/go-ethereum/crypto"
	"github.com/ethereum/go-ethereum/eth/ethconfig"
	"github.com/ethereum/go-ethereum/ethdb"
	"github.com/ethereum/go-ethereum/log"
	"github.com/ethereum/go-ethereum/node"
	"github.com/ethereum/go-ethereum/params"
	"github.com/ethereum/go-ethereum/rpc"

	"github.com/offchainlabs/nitro/arbos"
	"github.com/offchainlabs/nitro/arbos/arbosState"
	"github.com/offchainlabs/nitro/arbstate"
	"github.com/offchainlabs/nitro/arbutil"
	"github.com/offchainlabs/nitro/broadcastclient"
	"github.com/offchainlabs/nitro/broadcaster"
	"github.com/offchainlabs/nitro/das"
	"github.com/offchainlabs/nitro/solgen/go/bridgegen"
	"github.com/offchainlabs/nitro/solgen/go/challengegen"
	"github.com/offchainlabs/nitro/solgen/go/ospgen"
	"github.com/offchainlabs/nitro/solgen/go/rollupgen"
	"github.com/offchainlabs/nitro/statetransfer"
	"github.com/offchainlabs/nitro/util/contracts"
	"github.com/offchainlabs/nitro/util/headerreader"
	"github.com/offchainlabs/nitro/util/signature"
	"github.com/offchainlabs/nitro/validator"
)

type RollupAddresses struct {
	Bridge                 common.Address `json:"bridge"`
	Inbox                  common.Address `json:"inbox"`
	SequencerInbox         common.Address `json:"sequencer-inbox"`
	Rollup                 common.Address `json:"rollup"`
	ValidatorUtils         common.Address `json:"validator-utils"`
	ValidatorWalletCreator common.Address `json:"validator-wallet-creator"`
	DeployedAt             uint64         `json:"deployed-at"`
}

type RollupAddressesConfig struct {
	Bridge                 string `koanf:"bridge"`
	Inbox                  string `koanf:"inbox"`
	SequencerInbox         string `koanf:"sequencer-inbox"`
	Rollup                 string `koanf:"rollup"`
	ValidatorUtils         string `koanf:"validator-utils"`
	ValidatorWalletCreator string `koanf:"validator-wallet-creator"`
	DeployedAt             uint64 `koanf:"deployed-at"`
}

var RollupAddressesConfigDefault = RollupAddressesConfig{}

func RollupAddressesConfigAddOptions(prefix string, f *flag.FlagSet) {
	f.String(prefix+".bridge", "", "the bridge contract address")
	f.String(prefix+".inbox", "", "the inbox contract address")
	f.String(prefix+".sequencer-inbox", "", "the sequencer inbox contract address")
	f.String(prefix+".rollup", "", "the rollup contract address")
	f.String(prefix+".validator-utils", "", "the validator utils contract address")
	f.String(prefix+".validator-wallet-creator", "", "the validator wallet creator contract address")
	f.Uint64(prefix+".deployed-at", 0, "the block number at which the rollup was deployed")
}

func (c *RollupAddressesConfig) ParseAddresses() (RollupAddresses, error) {
	a := RollupAddresses{
		DeployedAt: c.DeployedAt,
	}
	strs := []string{
		c.Bridge,
		c.Inbox,
		c.SequencerInbox,
		c.Rollup,
		c.ValidatorUtils,
		c.ValidatorWalletCreator,
	}
	addrs := []*common.Address{
		&a.Bridge,
		&a.Inbox,
		&a.SequencerInbox,
		&a.Rollup,
		&a.ValidatorUtils,
		&a.ValidatorWalletCreator,
	}
	names := []string{
		"Bridge",
		"Inbox",
		"SequencerInbox",
		"Rollup",
		"ValidatorUtils",
		"ValidatorWalletCreator",
	}
	if len(strs) != len(addrs) {
		return RollupAddresses{}, fmt.Errorf("internal error: attempting to parse %v strings into %v addresses", len(strs), len(addrs))
	}
	complete := true
	for i, s := range strs {
		if !common.IsHexAddress(s) {
			log.Error("invalid address", "name", names[i], "value", s)
			complete = false
		}
		*addrs[i] = common.HexToAddress(s)
	}
	if !complete {
		return RollupAddresses{}, fmt.Errorf("invalid addresses")
	}
	return a, nil
}

func andTxSucceeded(ctx context.Context, l1Reader *headerreader.HeaderReader, tx *types.Transaction, err error) error {
	if err != nil {
		return fmt.Errorf("error submitting tx: %w", err)
	}
	_, err = l1Reader.WaitForTxApproval(ctx, tx)
	if err != nil {
		return fmt.Errorf("error executing tx: %w", err)
	}
	return nil
}

func deployBridgeCreator(ctx context.Context, l1Reader *headerreader.HeaderReader, auth *bind.TransactOpts) (common.Address, error) {
	client := l1Reader.Client()
	bridgeTemplate, tx, _, err := bridgegen.DeployBridge(auth, client)
	err = andTxSucceeded(ctx, l1Reader, tx, err)
	if err != nil {
		return common.Address{}, fmt.Errorf("bridge deploy error: %w", err)
	}

	seqInboxTemplate, tx, _, err := bridgegen.DeploySequencerInbox(auth, client)
	err = andTxSucceeded(ctx, l1Reader, tx, err)
	if err != nil {
		return common.Address{}, fmt.Errorf("sequencer inbox deploy error: %w", err)
	}

	inboxTemplate, tx, _, err := bridgegen.DeployInbox(auth, client)
	err = andTxSucceeded(ctx, l1Reader, tx, err)
	if err != nil {
		return common.Address{}, fmt.Errorf("inbox deploy error: %w", err)
	}

	rollupEventBridgeTemplate, tx, _, err := rollupgen.DeployRollupEventInbox(auth, client)
	err = andTxSucceeded(ctx, l1Reader, tx, err)
	if err != nil {
		return common.Address{}, fmt.Errorf("rollup event bridge deploy error: %w", err)
	}

	outboxTemplate, tx, _, err := bridgegen.DeployOutbox(auth, client)
	err = andTxSucceeded(ctx, l1Reader, tx, err)
	if err != nil {
		return common.Address{}, fmt.Errorf("outbox deploy error: %w", err)
	}

	bridgeCreatorAddr, tx, bridgeCreator, err := rollupgen.DeployBridgeCreator(auth, client)
	err = andTxSucceeded(ctx, l1Reader, tx, err)
	if err != nil {
		return common.Address{}, fmt.Errorf("bridge creator deploy error: %w", err)
	}

	tx, err = bridgeCreator.UpdateTemplates(auth, bridgeTemplate, seqInboxTemplate, inboxTemplate, rollupEventBridgeTemplate, outboxTemplate)
	err = andTxSucceeded(ctx, l1Reader, tx, err)
	if err != nil {
		return common.Address{}, fmt.Errorf("bridge creator update templates error: %w", err)
	}

	return bridgeCreatorAddr, nil
}

func deployChallengeFactory(ctx context.Context, l1Reader *headerreader.HeaderReader, auth *bind.TransactOpts) (common.Address, common.Address, error) {
	client := l1Reader.Client()
	osp0, tx, _, err := ospgen.DeployOneStepProver0(auth, client)
	err = andTxSucceeded(ctx, l1Reader, tx, err)
	if err != nil {
		return common.Address{}, common.Address{}, fmt.Errorf("osp0 deploy error: %w", err)
	}

	ospMem, _, _, err := ospgen.DeployOneStepProverMemory(auth, client)
	err = andTxSucceeded(ctx, l1Reader, tx, err)
	if err != nil {
		return common.Address{}, common.Address{}, fmt.Errorf("ospMemory deploy error: %w", err)
	}

	ospMath, _, _, err := ospgen.DeployOneStepProverMath(auth, client)
	err = andTxSucceeded(ctx, l1Reader, tx, err)
	if err != nil {
		return common.Address{}, common.Address{}, fmt.Errorf("ospMath deploy error: %w", err)
	}

	ospHostIo, _, _, err := ospgen.DeployOneStepProverHostIo(auth, client)
	err = andTxSucceeded(ctx, l1Reader, tx, err)
	if err != nil {
		return common.Address{}, common.Address{}, fmt.Errorf("ospHostIo deploy error: %w", err)
	}

	ospEntryAddr, tx, _, err := ospgen.DeployOneStepProofEntry(auth, client, osp0, ospMem, ospMath, ospHostIo)
	err = andTxSucceeded(ctx, l1Reader, tx, err)
	if err != nil {
		return common.Address{}, common.Address{}, fmt.Errorf("ospEntry deploy error: %w", err)
	}

	challengeManagerAddr, tx, _, err := challengegen.DeployChallengeManager(auth, client)
	err = andTxSucceeded(ctx, l1Reader, tx, err)
	if err != nil {
		return common.Address{}, common.Address{}, fmt.Errorf("ospEntry deploy error: %w", err)
	}

	return ospEntryAddr, challengeManagerAddr, nil
}

func deployRollupCreator(ctx context.Context, l1Reader *headerreader.HeaderReader, auth *bind.TransactOpts) (*rollupgen.RollupCreator, common.Address, common.Address, common.Address, error) {
	bridgeCreator, err := deployBridgeCreator(ctx, l1Reader, auth)
	if err != nil {
		return nil, common.Address{}, common.Address{}, common.Address{}, err
	}

	ospEntryAddr, challengeManagerAddr, err := deployChallengeFactory(ctx, l1Reader, auth)
	if err != nil {
		return nil, common.Address{}, common.Address{}, common.Address{}, err
	}

	rollupAdminLogic, tx, _, err := rollupgen.DeployRollupAdminLogic(auth, l1Reader.Client())
	err = andTxSucceeded(ctx, l1Reader, tx, err)
	if err != nil {
		return nil, common.Address{}, common.Address{}, common.Address{}, fmt.Errorf("rollup admin logic deploy error: %w", err)
	}

	rollupUserLogic, tx, _, err := rollupgen.DeployRollupUserLogic(auth, l1Reader.Client())
	err = andTxSucceeded(ctx, l1Reader, tx, err)
	if err != nil {
		return nil, common.Address{}, common.Address{}, common.Address{}, fmt.Errorf("rollup user logic deploy error: %w", err)
	}

	rollupCreatorAddress, tx, rollupCreator, err := rollupgen.DeployRollupCreator(auth, l1Reader.Client())
	err = andTxSucceeded(ctx, l1Reader, tx, err)
	if err != nil {
		return nil, common.Address{}, common.Address{}, common.Address{}, fmt.Errorf("rollup creator deploy error: %w", err)
	}

	validatorUtils, tx, _, err := rollupgen.DeployValidatorUtils(auth, l1Reader.Client())
	err = andTxSucceeded(ctx, l1Reader, tx, err)
	if err != nil {
		return nil, common.Address{}, common.Address{}, common.Address{}, fmt.Errorf("validator utils deploy error: %w", err)
	}

	validatorWalletCreator, tx, _, err := rollupgen.DeployValidatorWalletCreator(auth, l1Reader.Client())
	err = andTxSucceeded(ctx, l1Reader, tx, err)
	if err != nil {
		return nil, common.Address{}, common.Address{}, common.Address{}, fmt.Errorf("validator wallet creator deploy error: %w", err)
	}

	tx, err = rollupCreator.SetTemplates(
		auth,
		bridgeCreator,
		ospEntryAddr,
		challengeManagerAddr,
		rollupAdminLogic,
		rollupUserLogic,
		validatorUtils,
		validatorWalletCreator,
	)
	err = andTxSucceeded(ctx, l1Reader, tx, err)
	if err != nil {
		return nil, common.Address{}, common.Address{}, common.Address{}, fmt.Errorf("rollup set template error: %w", err)
	}

	return rollupCreator, rollupCreatorAddress, validatorUtils, validatorWalletCreator, nil
}

func GenerateRollupConfig(prod bool, wasmModuleRoot common.Hash, rollupOwner common.Address, chainId *big.Int, loserStakeEscrow common.Address) rollupgen.Config {
	var confirmPeriod uint64
	if prod {
		confirmPeriod = 45818
	} else {
		confirmPeriod = 20
	}
	return rollupgen.Config{
		ConfirmPeriodBlocks:      confirmPeriod,
		ExtraChallengeTimeBlocks: 200,
		StakeToken:               common.Address{},
		BaseStake:                big.NewInt(params.Ether),
		WasmModuleRoot:           wasmModuleRoot,
		Owner:                    rollupOwner,
		LoserStakeEscrow:         loserStakeEscrow,
		ChainId:                  chainId,
		SequencerInboxMaxTimeVariation: rollupgen.ISequencerInboxMaxTimeVariation{
			DelayBlocks:   big.NewInt(60 * 60 * 24 / 15),
			FutureBlocks:  big.NewInt(12),
			DelaySeconds:  big.NewInt(60 * 60 * 24),
			FutureSeconds: big.NewInt(60 * 60),
		},
	}
}

func DeployOnL1(ctx context.Context, l1client arbutil.L1Interface, deployAuth *bind.TransactOpts, sequencer common.Address, authorizeValidators uint64, readerConfig headerreader.Config, machineConfig validator.NitroMachineConfig, config rollupgen.Config) (*RollupAddresses, error) {
	l1Reader := headerreader.New(l1client, readerConfig)
	l1Reader.Start(ctx)
	defer l1Reader.StopAndWait()

	if config.WasmModuleRoot == (common.Hash{}) {
		var err error
		config.WasmModuleRoot, err = machineConfig.ReadLatestWasmModuleRoot()
		if err != nil {
			return nil, err
		}
	}

	rollupCreator, rollupCreatorAddress, validatorUtils, validatorWalletCreator, err := deployRollupCreator(ctx, l1Reader, deployAuth)
	if err != nil {
		return nil, fmt.Errorf("error deploying rollup creator: %w", err)
	}

	nonce, err := l1client.PendingNonceAt(ctx, rollupCreatorAddress)
	if err != nil {
		return nil, fmt.Errorf("error getting pending nonce: %w", err)
	}
	expectedRollupAddr := crypto.CreateAddress(rollupCreatorAddress, nonce+2)
	tx, err := rollupCreator.CreateRollup(
		deployAuth,
		config,
		expectedRollupAddr,
	)
	if err != nil {
		return nil, fmt.Errorf("error submitting create rollup tx: %w", err)
	}
	receipt, err := l1Reader.WaitForTxApproval(ctx, tx)
	if err != nil {
		return nil, fmt.Errorf("error executing create rollup tx: %w", err)
	}
	info, err := rollupCreator.ParseRollupCreated(*receipt.Logs[len(receipt.Logs)-1])
	if err != nil {
		return nil, fmt.Errorf("error parsing rollup created log: %w", err)
	}

	sequencerInbox, err := bridgegen.NewSequencerInbox(info.SequencerInbox, l1client)
	if err != nil {
		return nil, fmt.Errorf("error getting sequencer inbox: %w", err)
	}

	// if a zero sequencer address is specified, don't authorize any sequencers
	if sequencer != (common.Address{}) {
		tx, err = sequencerInbox.SetIsBatchPoster(deployAuth, sequencer, true)
		err = andTxSucceeded(ctx, l1Reader, tx, err)
		if err != nil {
			return nil, fmt.Errorf("error setting is batch poster: %w", err)
		}
	}

	var allowValidators []bool
	var validatorAddrs []common.Address
	for i := uint64(1); i <= authorizeValidators; i++ {
		validatorAddrs = append(validatorAddrs, crypto.CreateAddress(validatorWalletCreator, i))
		allowValidators = append(allowValidators, true)
	}
	if len(validatorAddrs) > 0 {
		rollup, err := rollupgen.NewRollupAdminLogic(info.RollupAddress, l1client)
		if err != nil {
			return nil, fmt.Errorf("error getting rollup admin: %w", err)
		}
		tx, err = rollup.SetValidator(deployAuth, validatorAddrs, allowValidators)
		err = andTxSucceeded(ctx, l1Reader, tx, err)
		if err != nil {
			return nil, fmt.Errorf("error setting validator: %w", err)
		}
	}

	return &RollupAddresses{
		Bridge:                 info.Bridge,
		Inbox:                  info.InboxAddress,
		SequencerInbox:         info.SequencerInbox,
		DeployedAt:             receipt.BlockNumber.Uint64(),
		Rollup:                 info.RollupAddress,
		ValidatorUtils:         validatorUtils,
		ValidatorWalletCreator: validatorWalletCreator,
	}, nil
}

type Config struct {
	RPC                    arbitrum.Config                `koanf:"rpc"`
	Sequencer              SequencerConfig                `koanf:"sequencer" reload:"hot"`
	L1Reader               headerreader.Config            `koanf:"l1-reader"`
	InboxReader            InboxReaderConfig              `koanf:"inbox-reader"`
	DelayedSequencer       DelayedSequencerConfig         `koanf:"delayed-sequencer"`
	BatchPoster            BatchPosterConfig              `koanf:"batch-poster"`
	ForwardingTargetImpl   string                         `koanf:"forwarding-target"`
	TxPreCheckerStrictness uint                           `koanf:"tx-pre-checker-strictness" reload:"hot"`
	BlockValidator         validator.BlockValidatorConfig `koanf:"block-validator"`
	Feed                   broadcastclient.FeedConfig     `koanf:"feed"`
	Validator              validator.L1ValidatorConfig    `koanf:"validator"`
	SeqCoordinator         SeqCoordinatorConfig           `koanf:"seq-coordinator"`
	DataAvailability       das.DataAvailabilityConfig     `koanf:"data-availability"`
	Wasm                   WasmConfig                     `koanf:"wasm"`
	Dangerous              DangerousConfig                `koanf:"dangerous"`
	Caching                CachingConfig                  `koanf:"caching"`
	Archive                bool                           `koanf:"archive"`
	TxLookupLimit          uint64                         `koanf:"tx-lookup-limit"`
}

func (c *Config) Get() *Config {
	return c
}

func (c *Config) Start(context.Context) {}

func (c *Config) StopAndWait() {}

func (c *Config) ForwardingTarget() string {
	if c.ForwardingTargetImpl == "null" {
		return ""
	}

	return c.ForwardingTargetImpl
}

func ConfigAddOptions(prefix string, f *flag.FlagSet, feedInputEnable bool, feedOutputEnable bool) {
	arbitrum.ConfigAddOptions(prefix+".rpc", f)
	SequencerConfigAddOptions(prefix+".sequencer", f)
	headerreader.AddOptions(prefix+".l1-reader", f)
	InboxReaderConfigAddOptions(prefix+".inbox-reader", f)
	DelayedSequencerConfigAddOptions(prefix+".delayed-sequencer", f)
	BatchPosterConfigAddOptions(prefix+".batch-poster", f)
	f.String(prefix+".forwarding-target", ConfigDefault.ForwardingTargetImpl, "transaction forwarding target URL, or \"null\" to disable forwarding (iff not sequencer)")
	txPreCheckerDescription := "how strict to be when checking txs before forwarding them. 0 = accept anything, " +
		"10 = should never reject anything that'd succeed, 20 = likely won't reject anything that'd succeed, " +
		"30 = full validation which may reject txs that would succeed"
	f.Uint(prefix+".tx-pre-checker-strictness", ConfigDefault.TxPreCheckerStrictness, txPreCheckerDescription)
	validator.BlockValidatorConfigAddOptions(prefix+".block-validator", f)
	broadcastclient.FeedConfigAddOptions(prefix+".feed", f, feedInputEnable, feedOutputEnable)
	validator.L1ValidatorConfigAddOptions(prefix+".validator", f)
	SeqCoordinatorConfigAddOptions(prefix+".seq-coordinator", f)
	das.DataAvailabilityConfigAddOptions(prefix+".data-availability", f)
	WasmConfigAddOptions(prefix+".wasm", f)
	DangerousConfigAddOptions(prefix+".dangerous", f)
	CachingConfigAddOptions(prefix+".caching", f)
	f.Uint64(prefix+".tx-lookup-limit", ConfigDefault.TxLookupLimit, "retain the ability to lookup transactions by hash for the past N blocks (0 = all blocks)")

	archiveMsg := fmt.Sprintf("retain past block state (deprecated, please use %v.caching.archive)", prefix)
	f.Bool(prefix+".archive", ConfigDefault.Archive, archiveMsg)
}

var ConfigDefault = Config{
	RPC:                    arbitrum.DefaultConfig,
	Sequencer:              DefaultSequencerConfig,
	L1Reader:               headerreader.DefaultConfig,
	InboxReader:            DefaultInboxReaderConfig,
	DelayedSequencer:       DefaultDelayedSequencerConfig,
	BatchPoster:            DefaultBatchPosterConfig,
	ForwardingTargetImpl:   "",
	TxPreCheckerStrictness: TxPreCheckerStrictnessNone,
	BlockValidator:         validator.DefaultBlockValidatorConfig,
	Feed:                   broadcastclient.FeedConfigDefault,
	Validator:              validator.DefaultL1ValidatorConfig,
	SeqCoordinator:         DefaultSeqCoordinatorConfig,
	DataAvailability:       das.DefaultDataAvailabilityConfig,
	Wasm:                   DefaultWasmConfig,
	Dangerous:              DefaultDangerousConfig,
	Archive:                false,
	TxLookupLimit:          40_000_000,
	Caching:                DefaultCachingConfig,
}

func ConfigDefaultL1Test() *Config {
	config := ConfigDefaultL1NonSequencerTest()
	config.Sequencer = TestSequencerConfig
	config.DelayedSequencer = TestDelayedSequencerConfig
	config.BatchPoster = TestBatchPosterConfig
	config.SeqCoordinator = TestSeqCoordinatorConfig

	return config
}

func ConfigDefaultL1NonSequencerTest() *Config {
	config := ConfigDefault
	config.L1Reader = headerreader.TestConfig
	config.InboxReader = TestInboxReaderConfig
	config.Sequencer.Enable = false
	config.DelayedSequencer.Enable = false
	config.BatchPoster.Enable = false
	config.SeqCoordinator.Enable = false
	config.Wasm.RootPath = validator.DefaultNitroMachineConfig.RootPath
	config.BlockValidator = validator.TestBlockValidatorConfig

	return &config
}

func ConfigDefaultL2Test() *Config {
	config := ConfigDefault
	config.Sequencer = TestSequencerConfig
	config.L1Reader.Enable = false
	config.SeqCoordinator = TestSeqCoordinatorConfig

	return &config
}

type DangerousConfig struct {
	NoL1Listener bool  `koanf:"no-l1-listener"`
	ReorgToBlock int64 `koanf:"reorg-to-block"`
}

var DefaultDangerousConfig = DangerousConfig{
	NoL1Listener: false,
	ReorgToBlock: -1,
}

func DangerousConfigAddOptions(prefix string, f *flag.FlagSet) {
	f.Bool(prefix+".no-l1-listener", DefaultDangerousConfig.NoL1Listener, "DANGEROUS! disables listening to L1. To be used in test nodes only")
	f.Int64(prefix+".reorg-to-block", DefaultDangerousConfig.ReorgToBlock, "DANGEROUS! forces a reorg to an old block height. To be used for testing only. -1 to disable")
}

type DangerousSequencerConfig struct {
	NoCoordinator bool `koanf:"no-coordinator"`
}

var DefaultDangerousSequencerConfig = DangerousSequencerConfig{
	NoCoordinator: false,
}

var TestDangerousSequencerConfig = DangerousSequencerConfig{
	NoCoordinator: true,
}

func DangerousSequencerConfigAddOptions(prefix string, f *flag.FlagSet) {
	f.Bool(prefix+".no-coordinator", DefaultDangerousSequencerConfig.NoCoordinator, "DANGEROUS! allows sequencer without coordinator.")
}

type SequencerConfig struct {
	Enable                      bool                     `koanf:"enable"`
	MaxBlockSpeed               time.Duration            `koanf:"max-block-speed" reload:"hot"`
	MaxRevertGasReject          uint64                   `koanf:"max-revert-gas-reject"`
	MaxAcceptableTimestampDelta time.Duration            `koanf:"max-acceptable-timestamp-delta"`
	SenderWhitelist             string                   `koanf:"sender-whitelist"`
	ForwardTimeout              time.Duration            `koanf:"forward-timeout"`
	QueueSize                   int                      `koanf:"queue-size"`
	Dangerous                   DangerousSequencerConfig `koanf:"dangerous"`
}

type SequencerConfigFetcher func() *SequencerConfig

var DefaultSequencerConfig = SequencerConfig{
	Enable:                      false,
	MaxBlockSpeed:               time.Millisecond * 100,
	MaxRevertGasReject:          params.TxGas + 10000,
	MaxAcceptableTimestampDelta: time.Hour,
	ForwardTimeout:              time.Second * 30,
	QueueSize:                   1024,
	Dangerous:                   DefaultDangerousSequencerConfig,
}

var TestSequencerConfig = SequencerConfig{
	Enable:                      true,
	MaxBlockSpeed:               time.Millisecond * 10,
	MaxRevertGasReject:          params.TxGas + 10000,
	MaxAcceptableTimestampDelta: time.Hour,
	SenderWhitelist:             "",
	ForwardTimeout:              time.Second * 2,
	QueueSize:                   128,
	Dangerous:                   TestDangerousSequencerConfig,
}

func SequencerConfigAddOptions(prefix string, f *flag.FlagSet) {
	f.Bool(prefix+".enable", DefaultSequencerConfig.Enable, "act and post to l1 as sequencer")
	f.Duration(prefix+".max-block-speed", DefaultSequencerConfig.MaxBlockSpeed, "minimum delay between blocks (sets a maximum speed of block production)")
	f.Uint64(prefix+".max-revert-gas-reject", DefaultSequencerConfig.MaxRevertGasReject, "maximum gas executed in a revert for the sequencer to reject the transaction instead of posting it (anti-DOS)")
	f.Duration(prefix+".max-acceptable-timestamp-delta", DefaultSequencerConfig.MaxAcceptableTimestampDelta, "maximum acceptable time difference between the local time and the latest L1 block's timestamp")
	f.String(prefix+".sender-whitelist", DefaultSequencerConfig.SenderWhitelist, "comma separated whitelist of authorized senders (if empty, everyone is allowed)")
	f.Duration(prefix+".forward-timeout", DefaultSequencerConfig.ForwardTimeout, "timeout when forwarding to a different sequencer")
	f.Int(prefix+".queue-size", DefaultSequencerConfig.QueueSize, "size of the pending tx queue")
	DangerousSequencerConfigAddOptions(prefix+".dangerous", f)
}

type WasmConfig struct {
	RootPath string `koanf:"root-path"`
}

func WasmConfigAddOptions(prefix string, f *flag.FlagSet) {
	f.String(prefix+".root-path", DefaultWasmConfig.RootPath, "path to machine folders, each containing wasm files (replay.wasm, wasi_stub.wasm, soft-float.wasm, go_stub.wasm, host_io.wasm, brotli.wasm")
}

var DefaultWasmConfig = WasmConfig{
	RootPath: "",
}

func (w *WasmConfig) FindMachineDir() (string, bool) {
	places := []string{}

	if w.RootPath != "" {
		places = append(places, w.RootPath)
	} else {
		// Check the project dir: <project>/arbnode/node.go => ../../target/machines
		_, thisFile, _, ok := runtime.Caller(0)
		if !ok {
			panic("failed to find root path")
		}
		projectDir := filepath.Dir(filepath.Dir(thisFile))
		projectPath := filepath.Join(filepath.Join(projectDir, "target"), "machines")
		places = append(places, projectPath)

		// Check the working directory: ./machines
		workDir, err := os.Getwd()
		if err != nil {
			panic(err)
		}
		workPath := filepath.Join(workDir, "machines")
		places = append(places, workPath)

		// Check above the executable: <binary> => ../../machines
		execfile, err := os.Executable()
		if err != nil {
			panic(err)
		}
		execPath := filepath.Join(filepath.Dir(filepath.Dir(execfile)), "machines")
		places = append(places, execPath)

		// Check the default
		places = append(places, validator.DefaultNitroMachineConfig.RootPath)
	}

	for _, place := range places {
		if _, err := os.Stat(place); err == nil {
			return place, true
		}
	}
	return "", false
}

type CachingConfig struct {
	Archive       bool          `koanf:"archive"`
	BlockCount    uint64        `koanf:"block-count"`
	BlockAge      time.Duration `koanf:"block-age"`
	TrieTimeLimit time.Duration `koanf:"trie-time-limit"`
}

func CachingConfigAddOptions(prefix string, f *flag.FlagSet) {
	f.Bool(prefix+".archive", DefaultCachingConfig.Archive, "retain past block state")
	f.Uint64(prefix+".block-count", DefaultCachingConfig.BlockCount, "minimum number of recent blocks to keep in memory")
	f.Duration(prefix+".block-age", DefaultCachingConfig.BlockAge, "minimum age a block must be to be pruned")
	f.Duration(prefix+".trie-time-limit", DefaultCachingConfig.TrieTimeLimit, "maximum block processing time before trie is written to hard-disk")
}

var DefaultCachingConfig = CachingConfig{
	Archive:       false,
	BlockCount:    128,
	BlockAge:      30 * time.Minute,
	TrieTimeLimit: time.Hour,
}

type Node struct {
	Backend                 *arbitrum.Backend
	ArbInterface            *ArbInterface
	L1Reader                *headerreader.HeaderReader
	TxStreamer              *TransactionStreamer
	TxPublisher             TransactionPublisher
	DeployInfo              *RollupAddresses
	InboxReader             *InboxReader
	InboxTracker            *InboxTracker
	DelayedSequencer        *DelayedSequencer
	BatchPoster             *BatchPoster
	BlockValidator          *validator.BlockValidator
	StatelessBlockValidator *validator.StatelessBlockValidator
	Staker                  *validator.Staker
	BroadcastServer         *broadcaster.Broadcaster
	BroadcastClients        []*broadcastclient.BroadcastClient
	SeqCoordinator          *SeqCoordinator
	DASLifecycleManager     *das.LifecycleManager
	ClassicOutboxRetriever  *ClassicOutboxRetriever
	configFetcher           ConfigFetcher
}

type ConfigFetcher interface {
	Get() *Config
	Start(context.Context)
	StopAndWait()
}

func createNodeImpl(
	ctx context.Context,
	stack *node.Node,
	chainDb ethdb.Database,
	arbDb ethdb.Database,
	configFetcher ConfigFetcher,
	l2BlockChain *core.BlockChain,
	l1client arbutil.L1Interface,
	deployInfo *RollupAddresses,
	txOpts *bind.TransactOpts,
<<<<<<< HEAD
	dataSigner signature.DataSignerFunc,
	feedErrChan chan error,
=======
	daSigner das.DasSigner,
	fatalErrChan chan error,
>>>>>>> 9779daba
) (*Node, error) {
	config := configFetcher.Get()
	var reorgingToBlock *types.Block

	l2Config := l2BlockChain.Config()
	l2ChainId := l2Config.ChainID.Uint64()

	if config.Dangerous.ReorgToBlock >= 0 {
		blockNum := uint64(config.Dangerous.ReorgToBlock)
		if blockNum < l2Config.ArbitrumChainParams.GenesisBlockNum {
			return nil, fmt.Errorf("cannot reorg to block %v past nitro genesis of %v", blockNum, l2Config.ArbitrumChainParams.GenesisBlockNum)
		}
		reorgingToBlock = l2BlockChain.GetBlockByNumber(blockNum)
		if reorgingToBlock == nil {
			return nil, fmt.Errorf("didn't find reorg target block number %v", blockNum)
		}
		err := l2BlockChain.ReorgToOldBlock(reorgingToBlock)
		if err != nil {
			return nil, err
		}
	}

	var classicOutbox *ClassicOutboxRetriever
	classicMsgDb, err := stack.OpenDatabase("classic-msg", 0, 0, "", true)
	if err != nil {
		if l2Config.ArbitrumChainParams.GenesisBlockNum > 0 {
			log.Warn("Classic Msg Database not found", "err", err)
		}
		classicOutbox = nil
	} else {
		classicOutbox = NewClassicOutboxRetriever(classicMsgDb)
	}

	var broadcastServer *broadcaster.Broadcaster
	if config.Feed.Output.Enable {
<<<<<<< HEAD
		broadcastServer = broadcaster.NewBroadcaster(config.Feed.Output, l2ChainId, feedErrChan, dataSigner)
=======
		broadcastServer = broadcaster.NewBroadcaster(config.Feed.Output, l2ChainId, fatalErrChan)
>>>>>>> 9779daba
	}

	var l1Reader *headerreader.HeaderReader
	if config.L1Reader.Enable {
		l1Reader = headerreader.New(l1client, config.L1Reader)
	}

	var sequencerInboxAddr common.Address
	if deployInfo != nil {
		sequencerInboxAddr = deployInfo.SequencerInbox
	}
	txStreamer, err := NewTransactionStreamer(arbDb, l2BlockChain, broadcastServer)
	if err != nil {
		return nil, err
	}
	var txPublisher TransactionPublisher
	var coordinator *SeqCoordinator
	var sequencer *Sequencer
	if config.Sequencer.Enable {
		if config.ForwardingTarget() != "" {
			return nil, errors.New("sequencer and forwarding target both set")
		}
		if !(config.SeqCoordinator.Enable || config.Sequencer.Dangerous.NoCoordinator) {
			return nil, errors.New("sequencer must be enabled with coordinator, unless dangerous.no-coordinator set")
		}
		sequencerConfigFetcher := func() *SequencerConfig { return &configFetcher.Get().Sequencer }
		if config.L1Reader.Enable {
			if l1client == nil {
				return nil, errors.New("l1client is nil")
			}
			sequencer, err = NewSequencer(txStreamer, l1Reader, sequencerConfigFetcher)
		} else {
			sequencer, err = NewSequencer(txStreamer, nil, sequencerConfigFetcher)
		}
		if err != nil {
			return nil, err
		}
		txPublisher = sequencer
	} else {
		if config.DelayedSequencer.Enable {
			return nil, errors.New("cannot have delayedsequencer without sequencer")
		}
		if config.ForwardingTarget() == "" {
			txPublisher = NewTxDropper()
		} else {
			txPublisher = NewForwarder(config.ForwardingTarget(), time.Duration(0))
		}
	}
	if config.SeqCoordinator.Enable {
		coordinator, err = NewSeqCoordinator(txStreamer, sequencer, config.SeqCoordinator)
		if err != nil {
			return nil, err
		}
	}
	txPublisher = NewTxPreChecker(txPublisher, l2BlockChain, func() uint { return configFetcher.Get().TxPreCheckerStrictness })
	arbInterface, err := NewArbInterface(txStreamer, txPublisher)
	if err != nil {
		return nil, err
	}
	backend, err := arbitrum.NewBackend(stack, &config.RPC, chainDb, arbInterface, txStreamer)
	if err != nil {
		return nil, err
	}

	var bpVerifier *contracts.BatchPosterVerifier
	if l1client != nil {
		seqInboxCaller, err := bridgegen.NewSequencerInboxCaller(sequencerInboxAddr, l1client)
		if err != nil {
			return nil, err
		}
		bpVerifier = contracts.NewBatchPosterVerifier(seqInboxCaller)
	}
	sigVerifier := signature.NewVerifier(config.Feed.Input.RequireSignature, nil, bpVerifier)
	currentMessageCount, err := txStreamer.GetMessageCount()
	if err != nil {
		return nil, err
	}
	var broadcastClients []*broadcastclient.BroadcastClient
	if config.Feed.Input.Enable() {
		for _, address := range config.Feed.Input.URLs {
			client := broadcastclient.NewBroadcastClient(
				config.Feed.Input,
				address,
				l2ChainId,
				currentMessageCount,
				txStreamer,
<<<<<<< HEAD
				feedErrChan,
				sigVerifier,
=======
				fatalErrChan,
>>>>>>> 9779daba
			)
			broadcastClients = append(broadcastClients, client)
		}
	}
	if !config.L1Reader.Enable {
		return &Node{
			backend,
			arbInterface,
			nil,
			txStreamer,
			txPublisher,
			nil,
			nil,
			nil,
			nil,
			nil,
			nil,
			nil,
			nil,
			broadcastServer,
			broadcastClients,
			coordinator,
			nil,
			classicOutbox,
			configFetcher,
		}, nil
	}

	if deployInfo == nil {
		return nil, errors.New("deployinfo is nil")
	}
	delayedBridge, err := NewDelayedBridge(l1client, deployInfo.Bridge, deployInfo.DeployedAt)
	if err != nil {
		return nil, err
	}
	sequencerInbox, err := NewSequencerInbox(l1client, deployInfo.SequencerInbox, int64(deployInfo.DeployedAt))
	if err != nil {
		return nil, err
	}

	var daWriter das.DataAvailabilityServiceWriter
	var daReader das.DataAvailabilityServiceReader
	var dasLifecycleManager *das.LifecycleManager
	if config.DataAvailability.Enable {
		if config.BatchPoster.Enable {
			daWriter, daReader, dasLifecycleManager, err = das.CreateBatchPosterDAS(ctx, &config.DataAvailability, dataSigner, l1client, deployInfo.SequencerInbox)
			if err != nil {
				return nil, err
			}
		} else {
			daReader, dasLifecycleManager, err = SetUpDataAvailability(ctx, &config.DataAvailability, l1Reader, deployInfo)
			if err != nil {
				return nil, err
			}
		}

		daReader = das.NewReaderTimeoutWrapper(daReader, config.DataAvailability.RequestTimeout)

		if config.DataAvailability.PanicOnError {
			if daWriter != nil {
				daWriter = das.NewWriterPanicWrapper(daWriter)
			}
			daReader = das.NewReaderPanicWrapper(daReader)
		}
	} else if l2BlockChain.Config().ArbitrumChainParams.DataAvailabilityCommittee {
		return nil, errors.New("a data availability service is required for this chain, but it was not configured")
	}

	inboxTracker, err := NewInboxTracker(arbDb, txStreamer, daReader)
	if err != nil {
		return nil, err
	}
	inboxReader, err := NewInboxReader(inboxTracker, l1client, l1Reader, new(big.Int).SetUint64(deployInfo.DeployedAt), delayedBridge, sequencerInbox, &(config.InboxReader))
	if err != nil {
		return nil, err
	}
	txStreamer.SetInboxReader(inboxReader)

	blockValidatorConf := &config.BlockValidator
	if blockValidatorConf.Enable && !(blockValidatorConf.ArbitratorValidator || blockValidatorConf.JitValidator) {
		log.Warn("No block-by-block validator configured. Enabling the JIT block validator")
		blockValidatorConf.JitValidator = true
	}

	nitroMachineConfig := validator.DefaultNitroMachineConfig
	machinesPath, foundMachines := config.Wasm.FindMachineDir()
	nitroMachineConfig.RootPath = machinesPath
	nitroMachineConfig.JitCranelift = blockValidatorConf.JitValidatorCranelift
	nitroMachineLoader := validator.NewNitroMachineLoader(nitroMachineConfig, fatalErrChan)

	var blockValidator *validator.BlockValidator
	var statelessBlockValidator *validator.StatelessBlockValidator

	if !foundMachines && blockValidatorConf.Enable {
		return nil, fmt.Errorf("Failed to find machines %v", machinesPath)
	} else if !foundMachines {
		log.Warn("Failed to find machines", "path", machinesPath)
	} else {
		statelessBlockValidator, err = validator.NewStatelessBlockValidator(
			nitroMachineLoader,
			inboxReader,
			inboxTracker,
			txStreamer,
			l2BlockChain,
			rawdb.NewTable(arbDb, blockValidatorPrefix),
			daReader,
			blockValidatorConf,
			fatalErrChan,
		)
		if err != nil {
			return nil, err
		}

		if blockValidatorConf.Enable {
			blockValidator, err = validator.NewBlockValidator(
				statelessBlockValidator,
				inboxTracker,
				txStreamer,
				nitroMachineLoader,
				reorgingToBlock,
				blockValidatorConf,
			)
			if err != nil {
				return nil, err
			}
		}
	}

	var staker *validator.Staker
	if config.Validator.Enable {
		// TODO: remember validator wallet in JSON instead of querying it from L1 every time
		wallet, err := validator.NewValidatorWallet(nil, deployInfo.ValidatorWalletCreator, deployInfo.Rollup, l1Reader, txOpts, int64(deployInfo.DeployedAt), func(common.Address) {})
		if err != nil {
			return nil, err
		}
		staker, err = validator.NewStaker(l1Reader, wallet, bind.CallOpts{}, config.Validator, l2BlockChain, daReader, inboxReader, inboxTracker, txStreamer, blockValidator, nitroMachineLoader, deployInfo.ValidatorUtils)
		if err != nil {
			return nil, err
		}
	}

	var batchPoster *BatchPoster
	var delayedSequencer *DelayedSequencer
	if config.BatchPoster.Enable {
		if txOpts == nil {
			return nil, errors.New("batchposter, but no TxOpts")
		}
		batchPoster, err = NewBatchPoster(l1Reader, inboxTracker, txStreamer, &config.BatchPoster, deployInfo.SequencerInbox, txOpts, daWriter)
		if err != nil {
			return nil, err
		}
	}
	if config.DelayedSequencer.Enable {
		delayedSequencer, err = NewDelayedSequencer(l1Reader, inboxReader, txStreamer, coordinator, &(config.DelayedSequencer))
		if err != nil {
			return nil, err
		}
	} else if config.Sequencer.Enable {
		return nil, errors.New("sequencer and l1 reader, without delayed sequencer")
	}

	return &Node{
		backend,
		arbInterface,
		l1Reader,
		txStreamer,
		txPublisher,
		deployInfo,
		inboxReader,
		inboxTracker,
		delayedSequencer,
		batchPoster,
		blockValidator,
		statelessBlockValidator,
		staker,
		broadcastServer,
		broadcastClients,
		coordinator,
		dasLifecycleManager,
		classicOutbox,
		configFetcher,
	}, nil
}

type L1ReaderCloser struct {
	l1Reader *headerreader.HeaderReader
}

func (c *L1ReaderCloser) Close(_ context.Context) error {
	c.l1Reader.StopOnly()
	return nil
}

func (c *L1ReaderCloser) String() string {
	return "l1 reader closer"
}

// SetUpDataAvailabilityWithoutNode sets up a das.DataAvailabilityService stack
// without relying on any objects already created for setting up the Node.
func SetUpDataAvailabilityWithoutNode(
	ctx context.Context,
	config *das.DataAvailabilityConfig,
) (das.DataAvailabilityService, *das.LifecycleManager, error) {
	var l1Reader *headerreader.HeaderReader
	if config.L1NodeURL != "" && config.L1NodeURL != "none" {
		l1Client, err := das.GetL1Client(ctx, config.L1ConnectionAttempts, config.L1NodeURL)
		if err != nil {
			return nil, nil, err
		}
		l1Reader = headerreader.New(l1Client, headerreader.DefaultConfig) // TODO: config
	}
	newDas, lifeCycle, err := SetUpDataAvailability(ctx, config, l1Reader, nil)
	if err != nil {
		return nil, nil, err
	}
	if l1Reader != nil {
		l1Reader.Start(ctx)
		lifeCycle.Register(&L1ReaderCloser{l1Reader})
	}
	return newDas, lifeCycle, err
}

// SetUpDataAvailability sets up a das.DataAvailabilityService stack allowing
// some dependencies that were created for the Node to be injected.
func SetUpDataAvailability(
	ctx context.Context,
	config *das.DataAvailabilityConfig,
	l1Reader *headerreader.HeaderReader,
	deployInfo *RollupAddresses,
) (das.DataAvailabilityService, *das.LifecycleManager, error) {
	if !config.Enable {
		return nil, nil, nil
	}

	var seqInbox *bridgegen.SequencerInbox
	var err error
	var seqInboxCaller *bridgegen.SequencerInboxCaller
	var seqInboxAddress *common.Address

	if l1Reader != nil && deployInfo != nil {
		seqInboxAddress = &deployInfo.SequencerInbox
		seqInbox, err = bridgegen.NewSequencerInbox(deployInfo.SequencerInbox, l1Reader.Client())
		if err != nil {
			return nil, nil, err
		}
		seqInboxCaller = &seqInbox.SequencerInboxCaller
	} else if config.L1NodeURL == "none" && config.SequencerInboxAddress == "none" {
		l1Reader = nil
		seqInboxAddress = nil
	} else if l1Reader != nil && len(config.SequencerInboxAddress) > 0 {
		seqInboxAddress, err = das.OptionalAddressFromString(config.SequencerInboxAddress)
		if err != nil {
			return nil, nil, err
		}
		if seqInboxAddress == nil {
			return nil, nil, errors.New("must provide data-availability.sequencer-inbox-address set to a valid contract address or 'none'")
		}
		seqInbox, err = bridgegen.NewSequencerInbox(*seqInboxAddress, l1Reader.Client())
		if err != nil {
			return nil, nil, err
		}
		seqInboxCaller = &seqInbox.SequencerInboxCaller
	} else {
		return nil, nil, errors.New("data-availabilty.l1-node-url and sequencer-inbox-address must be set to a valid L1 URL and contract address or 'none' if running daserver executable")
	}

	// This function builds up the DataAvailabilityService with the following topology, starting from the leaves.
	/*
			      ChainFetchDAS → Bigcache → Redis →
				       SignAfterStoreDAS →
				              FallbackDAS (if the REST client aggregator was specified)
				              (primary) → RedundantStorage (if multiple persistent backing stores were specified)
				                            → S3
				                            → DiskStorage
				                            → Database
				         (fallback only)→ RESTful client aggregator

		          → : X--delegates to-->Y
	*/
	topLevelStorageService, dasLifecycleManager, err := das.CreatePersistentStorageService(ctx, config)
	if err != nil {
		return nil, nil, err
	}
	hasPersistentStorage := topLevelStorageService != nil

	// Create the REST aggregator if one was requested. If other storage types were enabled above, then
	// the REST aggregator is used as the fallback to them.
	if config.RestfulClientAggregatorConfig.Enable {
		restAgg, err := das.NewRestfulClientAggregator(ctx, &config.RestfulClientAggregatorConfig)
		if err != nil {
			return nil, nil, err
		}
		restAgg.Start(ctx)
		dasLifecycleManager.Register(restAgg)

		// Wrap the primary storage service with the fallback to the restful aggregator
		if hasPersistentStorage {
			syncConf := &config.RestfulClientAggregatorConfig.SyncToStorageConfig
			var retentionPeriodSeconds uint64
			if uint64(syncConf.RetentionPeriod) == math.MaxUint64 {
				retentionPeriodSeconds = math.MaxUint64
			} else {
				retentionPeriodSeconds = uint64(syncConf.RetentionPeriod.Seconds())
			}
			if syncConf.Eager {
				if l1Reader == nil || seqInboxAddress == nil {
					return nil, nil, errors.New("l1-node-url and sequencer-inbox-address must be specified along with sync-to-storage.eager")
				}
				topLevelStorageService, err = das.NewSyncingFallbackStorageService(
					ctx,
					topLevelStorageService,
					restAgg,
					l1Reader,
					*seqInboxAddress,
					syncConf)
				if err != nil {
					return nil, nil, err
				}
			} else {
				topLevelStorageService = das.NewFallbackStorageService(topLevelStorageService, restAgg,
					retentionPeriodSeconds, syncConf.IgnoreWriteErrors, true)
			}
		} else {
			topLevelStorageService = das.NewReadLimitedStorageService(restAgg)
		}
		dasLifecycleManager.Register(topLevelStorageService)
	}

	var topLevelDas das.DataAvailabilityService
	if config.AggregatorConfig.Enable {
		panic("Tried to make an aggregator using wrong factory method")
	}
	if hasPersistentStorage && (config.KeyConfig.KeyDir != "" || config.KeyConfig.PrivKey != "") {
		_seqInboxCaller := seqInboxCaller
		if config.DisableSignatureChecking {
			_seqInboxCaller = nil
		}

		privKey, err := config.KeyConfig.BLSPrivKey()
		if err != nil {
			return nil, nil, err
		}

		// TODO rename StorageServiceDASAdapter
		topLevelDas, err = das.NewSignAfterStoreDASWithSeqInboxCaller(
			privKey,
			_seqInboxCaller,
			topLevelStorageService,
			config.ExtraSignatureCheckingPublicKey,
		)
		if err != nil {
			return nil, nil, err
		}
	} else {
		topLevelDas = das.NewReadLimitedDataAvailabilityService(topLevelStorageService)
	}

	// Enable caches, Redis and (local) BigCache. Local is the outermost so it will be tried first.
	if config.RedisCacheConfig.Enable {
		cache, err := das.NewRedisStorageService(config.RedisCacheConfig, das.NewEmptyStorageService())
		dasLifecycleManager.Register(cache)
		if err != nil {
			return nil, nil, err
		}
		topLevelDas = das.NewCacheStorageToDASAdapter(topLevelDas, cache)
	}
	if config.LocalCacheConfig.Enable {
		cache, err := das.NewBigCacheStorageService(config.LocalCacheConfig, das.NewEmptyStorageService())
		dasLifecycleManager.Register(cache)
		if err != nil {
			return nil, nil, err
		}
		topLevelDas = das.NewCacheStorageToDASAdapter(topLevelDas, cache)
	}

	if topLevelDas != nil && seqInbox != nil {
		topLevelDas, err = das.NewChainFetchDASWithSeqInbox(topLevelDas, seqInbox)
		if err != nil {
			return nil, nil, err
		}
	}

	if topLevelDas == nil {
		return nil, nil, errors.New("data-availability.enable was specified but no Data Availability server types were enabled")
	}

	return topLevelDas, dasLifecycleManager, nil
}

type arbNodeLifecycle struct {
	node *Node
}

func (l arbNodeLifecycle) Start() error {
	err := l.node.Start(context.Background())
	if err != nil {
		log.Error("failed to start node", "err", err)
	}
	return err
}

func (l arbNodeLifecycle) Stop() error {
	l.node.StopAndWait()
	return nil
}

func CreateNode(
	ctx context.Context,
	stack *node.Node,
	chainDb ethdb.Database,
	arbDb ethdb.Database,
	configFetcher ConfigFetcher,
	l2BlockChain *core.BlockChain,
	l1client arbutil.L1Interface,
	deployInfo *RollupAddresses,
	txOpts *bind.TransactOpts,
<<<<<<< HEAD
	dataSigner signature.DataSignerFunc,
	feedErrChan chan error,
) (*Node, error) {
	currentNode, err := createNodeImpl(ctx, stack, chainDb, arbDb, configFetcher, l2BlockChain, l1client, deployInfo, txOpts, dataSigner, feedErrChan)
=======
	daSigner das.DasSigner,
	fatalErrChan chan error,
) (*Node, error) {
	currentNode, err := createNodeImpl(ctx, stack, chainDb, arbDb, configFetcher, l2BlockChain, l1client, deployInfo, txOpts, daSigner, fatalErrChan)
>>>>>>> 9779daba
	if err != nil {
		return nil, err
	}
	var apis []rpc.API
	if currentNode.BlockValidator != nil {
		apis = append(apis, rpc.API{
			Namespace: "arb",
			Version:   "1.0",
			Service:   &BlockValidatorAPI{val: currentNode.BlockValidator},
			Public:    false,
		})
	}
	if currentNode.StatelessBlockValidator != nil {
		apis = append(apis, rpc.API{
			Namespace: "arbvalidator",
			Version:   "1.0",
			Service: &BlockValidatorDebugAPI{
				val:        currentNode.StatelessBlockValidator,
				blockchain: l2BlockChain,
			},
			Public: false,
		})
	}

	apis = append(apis, rpc.API{
		Namespace: "arb",
		Version:   "1.0",
		Service:   &ArbAPI{currentNode.TxPublisher},
		Public:    false,
	})
	config := configFetcher.Get()
	apis = append(apis, rpc.API{
		Namespace: "arbdebug",
		Version:   "1.0",
		Service: &ArbDebugAPI{
			blockchain:        l2BlockChain,
			blockRangeBound:   config.RPC.ArbDebug.BlockRangeBound,
			timeoutQueueBound: config.RPC.ArbDebug.TimeoutQueueBound,
		},
		Public: false,
	})
	stack.RegisterAPIs(apis)

	stack.RegisterLifecycle(arbNodeLifecycle{currentNode})
	return currentNode, nil
}

func (n *Node) Start(ctx context.Context) error {
	n.ArbInterface.Initialize(n)
	err := n.Backend.Start()
	if err != nil {
		return err
	}
	err = n.TxPublisher.Initialize(ctx)
	if err != nil {
		return err
	}
	if n.InboxTracker != nil {
		err = n.InboxTracker.Initialize()
		if err != nil {
			return err
		}
	}
	if n.BroadcastServer != nil {
		err = n.BroadcastServer.Initialize()
		if err != nil {
			return err
		}
	}
	n.TxStreamer.Start(ctx)
	if n.InboxReader != nil {
		err = n.InboxReader.Start(ctx)
		if err != nil {
			return err
		}
	}
	err = n.TxPublisher.Start(ctx)
	if err != nil {
		return err
	}
	if n.SeqCoordinator != nil {
		n.SeqCoordinator.Start(ctx)
	}
	if n.DelayedSequencer != nil {
		n.DelayedSequencer.Start(ctx)
	}
	if n.BatchPoster != nil {
		n.BatchPoster.Start(ctx)
	}
	if n.Staker != nil {
		err = n.Staker.Initialize(ctx)
		if err != nil {
			return err
		}
	}
	if n.BlockValidator != nil {
		err = n.BlockValidator.Initialize()
		if err != nil {
			return err
		}
		err = n.BlockValidator.Start(ctx)
		if err != nil {
			return err
		}
	}
	if n.Staker != nil {
		n.Staker.Start(ctx)
	}
	if n.L1Reader != nil {
		n.L1Reader.Start(ctx)
	}
	if n.BroadcastServer != nil {
		err = n.BroadcastServer.Start(ctx)
		if err != nil {
			return err
		}
	}
	for _, client := range n.BroadcastClients {
		client.Start(ctx)
	}
	if n.configFetcher != nil {
		n.configFetcher.Start(ctx)
	}
	return nil
}

func (n *Node) StopAndWait() {
	if n.configFetcher != nil {
		n.configFetcher.StopAndWait()
	}
	for _, client := range n.BroadcastClients {
		client.StopAndWait()
	}
	if n.BroadcastServer != nil {
		n.BroadcastServer.StopAndWait()
	}
	if n.L1Reader != nil {
		n.L1Reader.StopAndWait()
	}
	if n.BlockValidator != nil {
		n.BlockValidator.StopAndWait()
	}
	if n.BatchPoster != nil {
		n.BatchPoster.StopAndWait()
	}
	if n.DelayedSequencer != nil {
		n.DelayedSequencer.StopAndWait()
	}
	if n.InboxReader != nil {
		n.InboxReader.StopAndWait()
	}
	n.TxPublisher.StopAndWait()
	if n.SeqCoordinator != nil {
		n.SeqCoordinator.StopAndWait()
	}
	n.TxStreamer.StopAndWait()
	n.ArbInterface.BlockChain().Stop()
	if err := n.Backend.Stop(); err != nil {
		log.Error("backend stop", "err", err)
	}
	if n.DASLifecycleManager != nil {
		n.DASLifecycleManager.StopAndWaitUntil(2 * time.Second)
	}
}

func CreateDefaultStackForTest(dataDir string) (*node.Node, error) {
	stackConf := node.DefaultConfig
	var err error
	stackConf.DataDir = dataDir
	stackConf.HTTPHost = ""
	stackConf.HTTPModules = append(stackConf.HTTPModules, "eth")
	stackConf.P2P.NoDiscovery = true
	stackConf.P2P.ListenAddr = ""

	stack, err := node.New(&stackConf)
	if err != nil {
		return nil, fmt.Errorf("error creating protocol stack: %w", err)
	}
	return stack, nil
}

func DefaultCacheConfigFor(stack *node.Node, cachingConfig *CachingConfig) *core.CacheConfig {
	baseConf := ethconfig.Defaults
	if cachingConfig.Archive {
		baseConf = ethconfig.ArchiveDefaults
	}

	return &core.CacheConfig{
		TrieCleanLimit:      baseConf.TrieCleanCache,
		TrieCleanJournal:    stack.ResolvePath(baseConf.TrieCleanCacheJournal),
		TrieCleanRejournal:  baseConf.TrieCleanCacheRejournal,
		TrieCleanNoPrefetch: baseConf.NoPrefetch,
		TrieDirtyLimit:      baseConf.TrieDirtyCache,
		TrieDirtyDisabled:   cachingConfig.Archive,
		TrieTimeLimit:       cachingConfig.TrieTimeLimit,
		TriesInMemory:       cachingConfig.BlockCount,
		TrieRetention:       cachingConfig.BlockAge,
		SnapshotLimit:       baseConf.SnapshotCache,
		Preimages:           baseConf.Preimages,
	}
}

func WriteOrTestGenblock(chainDb ethdb.Database, initData statetransfer.InitDataReader, chainConfig *params.ChainConfig, accountsPerSync uint) error {
	arbstate.RequireHookedGeth()

	EmptyHash := common.Hash{}
	prevHash := EmptyHash
	prevDifficulty := big.NewInt(0)
	blockNumber, err := initData.GetNextBlockNumber()
	if err != nil {
		return err
	}
	storedGenHash := rawdb.ReadCanonicalHash(chainDb, blockNumber)
	timestamp := uint64(0)
	if blockNumber > 0 {
		prevHash = rawdb.ReadCanonicalHash(chainDb, blockNumber-1)
		if prevHash == EmptyHash {
			return fmt.Errorf("block number %d not found in database", chainDb)
		}
		prevHeader := rawdb.ReadHeader(chainDb, prevHash, blockNumber-1)
		if prevHeader == nil {
			return fmt.Errorf("block header for block %d not found in database", chainDb)
		}
		timestamp = prevHeader.Time
	}
	stateRoot, err := arbosState.InitializeArbosInDatabase(chainDb, initData, chainConfig, timestamp, accountsPerSync)
	if err != nil {
		return err
	}

	genBlock := arbosState.MakeGenesisBlock(prevHash, blockNumber, timestamp, stateRoot, chainConfig)
	blockHash := genBlock.Hash()

	if storedGenHash == EmptyHash {
		// chainDb did not have genesis block. Initialize it.
		core.WriteHeadBlock(chainDb, genBlock, prevDifficulty)
		log.Info("wrote genesis block", "number", blockNumber, "hash", blockHash)
	} else if storedGenHash != blockHash {
		return fmt.Errorf("database contains data inconsistent with initialization: database has genesis hash %v but we built genesis hash %v", storedGenHash, blockHash)
	} else {
		log.Info("recreated existing genesis block", "number", blockNumber, "hash", blockHash)
	}

	return nil
}

func TryReadStoredChainConfig(chainDb ethdb.Database) *params.ChainConfig {
	EmptyHash := common.Hash{}

	block0Hash := rawdb.ReadCanonicalHash(chainDb, 0)
	if block0Hash == EmptyHash {
		return nil
	}
	return rawdb.ReadChainConfig(chainDb, block0Hash)
}

func WriteOrTestChainConfig(chainDb ethdb.Database, config *params.ChainConfig) error {
	EmptyHash := common.Hash{}

	block0Hash := rawdb.ReadCanonicalHash(chainDb, 0)
	if block0Hash == EmptyHash {
		return errors.New("block 0 not found")
	}
	storedConfig := rawdb.ReadChainConfig(chainDb, block0Hash)
	if storedConfig == nil {
		rawdb.WriteChainConfig(chainDb, block0Hash, config)
		return nil
	}
	height := rawdb.ReadHeaderNumber(chainDb, rawdb.ReadHeadHeaderHash(chainDb))
	if height == nil {
		return errors.New("non empty chain config but empty chain")
	}
	err := storedConfig.CheckCompatible(config, *height)
	if err != nil {
		return err
	}
	rawdb.WriteChainConfig(chainDb, block0Hash, config)
	return nil
}

func GetBlockChain(chainDb ethdb.Database, cacheConfig *core.CacheConfig, chainConfig *params.ChainConfig, nodeConfig *Config) (*core.BlockChain, error) {
	engine := arbos.Engine{
		IsSequencer: true,
	}

	vmConfig := vm.Config{
		EnablePreimageRecording: false,
	}

	return core.NewBlockChain(chainDb, cacheConfig, chainConfig, engine, vmConfig, shouldPreserveFalse, &nodeConfig.TxLookupLimit)
}

func WriteOrTestBlockChain(chainDb ethdb.Database, cacheConfig *core.CacheConfig, initData statetransfer.InitDataReader, chainConfig *params.ChainConfig, nodeConfig *Config, accountsPerSync uint) (*core.BlockChain, error) {
	err := WriteOrTestGenblock(chainDb, initData, chainConfig, accountsPerSync)
	if err != nil {
		return nil, err
	}
	err = WriteOrTestChainConfig(chainDb, chainConfig)
	if err != nil {
		return nil, err
	}
	return GetBlockChain(chainDb, cacheConfig, chainConfig, nodeConfig)
}

// Don't preserve reorg'd out blocks
func shouldPreserveFalse(_ *types.Header) bool {
	return false
}<|MERGE_RESOLUTION|>--- conflicted
+++ resolved
@@ -699,13 +699,8 @@
 	l1client arbutil.L1Interface,
 	deployInfo *RollupAddresses,
 	txOpts *bind.TransactOpts,
-<<<<<<< HEAD
 	dataSigner signature.DataSignerFunc,
-	feedErrChan chan error,
-=======
-	daSigner das.DasSigner,
 	fatalErrChan chan error,
->>>>>>> 9779daba
 ) (*Node, error) {
 	config := configFetcher.Get()
 	var reorgingToBlock *types.Block
@@ -741,11 +736,7 @@
 
 	var broadcastServer *broadcaster.Broadcaster
 	if config.Feed.Output.Enable {
-<<<<<<< HEAD
-		broadcastServer = broadcaster.NewBroadcaster(config.Feed.Output, l2ChainId, feedErrChan, dataSigner)
-=======
-		broadcastServer = broadcaster.NewBroadcaster(config.Feed.Output, l2ChainId, fatalErrChan)
->>>>>>> 9779daba
+		broadcastServer = broadcaster.NewBroadcaster(config.Feed.Output, l2ChainId, fatalErrChan, dataSigner)
 	}
 
 	var l1Reader *headerreader.HeaderReader
@@ -832,12 +823,8 @@
 				l2ChainId,
 				currentMessageCount,
 				txStreamer,
-<<<<<<< HEAD
-				feedErrChan,
+				fatalErrChan,
 				sigVerifier,
-=======
-				fatalErrChan,
->>>>>>> 9779daba
 			)
 			broadcastClients = append(broadcastClients, client)
 		}
@@ -1254,17 +1241,10 @@
 	l1client arbutil.L1Interface,
 	deployInfo *RollupAddresses,
 	txOpts *bind.TransactOpts,
-<<<<<<< HEAD
 	dataSigner signature.DataSignerFunc,
-	feedErrChan chan error,
-) (*Node, error) {
-	currentNode, err := createNodeImpl(ctx, stack, chainDb, arbDb, configFetcher, l2BlockChain, l1client, deployInfo, txOpts, dataSigner, feedErrChan)
-=======
-	daSigner das.DasSigner,
 	fatalErrChan chan error,
 ) (*Node, error) {
-	currentNode, err := createNodeImpl(ctx, stack, chainDb, arbDb, configFetcher, l2BlockChain, l1client, deployInfo, txOpts, daSigner, fatalErrChan)
->>>>>>> 9779daba
+	currentNode, err := createNodeImpl(ctx, stack, chainDb, arbDb, configFetcher, l2BlockChain, l1client, deployInfo, txOpts, dataSigner, fatalErrChan)
 	if err != nil {
 		return nil, err
 	}
