--- conflicted
+++ resolved
@@ -179,20 +179,16 @@
         if: matrix.test-mode == 'defaults'
         run: |
           make build-prover-bin
-<<<<<<< HEAD
-          target/bin/prover target/machines/latest/machine.wavm.br -b --json-inputs="${{ github.workspace }}/target/block_inputs.json"
-          
+          target/bin/prover target/machines/latest/machine.wavm.br -b --json-inputs="${{ github.workspace }}/target/TestProgramStorage/block_inputs.json"
+      
       - name: run jit prover on block input json
         if: matrix.test-mode == 'defaults'
         run: |
           make build-jit
-          if [ -n "$(target/bin/jit --binary target/machines/latest/replay.wasm --cranelift --json-inputs='${{ github.workspace }}/target/block_inputs.json')" ]; then
+          if [ -n "$(target/bin/jit --binary target/machines/latest/replay.wasm --cranelift --json-inputs='${{ github.workspace }}/target/TestProgramStorage/block_inputs.json')" ]; then
             echo "Error: Command produced output."
             exit 1
           fi
-=======
-          target/bin/prover target/machines/latest/machine.wavm.br -b --json-inputs="${{ github.workspace }}/target/TestProgramStorage/block_inputs.json"
->>>>>>> 80872b47
 
       - name: run challenge tests
         if: matrix.test-mode == 'challenge'
