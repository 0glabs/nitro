--- conflicted
+++ resolved
@@ -399,7 +399,52 @@
 	}
 }
 
-<<<<<<< HEAD
+func TestDepositETH(t *testing.T) {
+	t.Parallel()
+	_, l1info, l2client, l1client, delayedInbox, lookupSubmitRetryableL2TxHash, ctx, teardown := retryableSetup(t)
+	defer teardown()
+
+	faucetAddr := l1info.GetAddress("Faucet")
+
+	oldBalance, err := l2client.BalanceAt(ctx, faucetAddr, nil)
+	if err != nil {
+		t.Fatalf("BalanceAt(%v) unexpected error: %v", faucetAddr, err)
+	}
+
+	txOpts := l1info.GetDefaultTransactOpts("Faucet", ctx)
+	txOpts.Value = big.NewInt(13)
+
+	l1tx, err := delayedInbox.DepositEth0(&txOpts)
+	if err != nil {
+		t.Fatalf("DepositEth0() unexected error: %v", err)
+	}
+
+	l1Receipt, err := EnsureTxSucceeded(ctx, l1client, l1tx)
+	if err != nil {
+		t.Fatalf("EnsureTxSucceeded() unexpected error: %v", err)
+	}
+	if l1Receipt.Status != types.ReceiptStatusSuccessful {
+		t.Errorf("Got transaction status: %v, want: %v", l1Receipt.Status, types.ReceiptStatusSuccessful)
+	}
+	waitForL1DelayBlocks(t, ctx, l1client, l1info)
+
+	txHash := lookupSubmitRetryableL2TxHash(l1Receipt)
+	l2Receipt, err := WaitForTx(ctx, l2client, txHash, time.Second*5)
+	if err != nil {
+		t.Fatalf("WaitForTx(%v) unexpected error: %v", txHash, err)
+	}
+	if l2Receipt.Status != types.ReceiptStatusSuccessful {
+		t.Errorf("Got transaction status: %v, want: %v", l2Receipt.Status, types.ReceiptStatusSuccessful)
+	}
+	newBalance, err := l2client.BalanceAt(ctx, faucetAddr, l2Receipt.BlockNumber)
+	if err != nil {
+		t.Fatalf("BalanceAt(%v) unexpected error: %v", faucetAddr, err)
+	}
+	if got := new(big.Int); got.Sub(newBalance, oldBalance).Cmp(txOpts.Value) != 0 {
+		t.Errorf("Got transferred: %v, want: %v", got, txOpts.Value)
+	}
+}
+
 func TestArbitrumContractTx(t *testing.T) {
 	ctx := context.Background()
 	l2Info, node, l2Client, l1Info, _, l1Client, l1Stack := createTestNodeOnL1(t, ctx, true)
@@ -461,51 +506,6 @@
 	}
 	if receipt.Status != types.ReceiptStatusSuccessful {
 		t.Errorf("L2 transaction: %v has failed", receipt.TxHash)
-=======
-func TestDepositETH(t *testing.T) {
-	t.Parallel()
-	_, l1info, l2client, l1client, delayedInbox, lookupSubmitRetryableL2TxHash, ctx, teardown := retryableSetup(t)
-	defer teardown()
-
-	faucetAddr := l1info.GetAddress("Faucet")
-
-	oldBalance, err := l2client.BalanceAt(ctx, faucetAddr, nil)
-	if err != nil {
-		t.Fatalf("BalanceAt(%v) unexpected error: %v", faucetAddr, err)
-	}
-
-	txOpts := l1info.GetDefaultTransactOpts("Faucet", ctx)
-	txOpts.Value = big.NewInt(13)
-
-	l1tx, err := delayedInbox.DepositEth0(&txOpts)
-	if err != nil {
-		t.Fatalf("DepositEth0() unexected error: %v", err)
-	}
-
-	l1Receipt, err := EnsureTxSucceeded(ctx, l1client, l1tx)
-	if err != nil {
-		t.Fatalf("EnsureTxSucceeded() unexpected error: %v", err)
-	}
-	if l1Receipt.Status != types.ReceiptStatusSuccessful {
-		t.Errorf("Got transaction status: %v, want: %v", l1Receipt.Status, types.ReceiptStatusSuccessful)
-	}
-	waitForL1DelayBlocks(t, ctx, l1client, l1info)
-
-	txHash := lookupSubmitRetryableL2TxHash(l1Receipt)
-	l2Receipt, err := WaitForTx(ctx, l2client, txHash, time.Second*5)
-	if err != nil {
-		t.Fatalf("WaitForTx(%v) unexpected error: %v", txHash, err)
-	}
-	if l2Receipt.Status != types.ReceiptStatusSuccessful {
-		t.Errorf("Got transaction status: %v, want: %v", l2Receipt.Status, types.ReceiptStatusSuccessful)
-	}
-	newBalance, err := l2client.BalanceAt(ctx, faucetAddr, l2Receipt.BlockNumber)
-	if err != nil {
-		t.Fatalf("BalanceAt(%v) unexpected error: %v", faucetAddr, err)
-	}
-	if got := new(big.Int); got.Sub(newBalance, oldBalance).Cmp(txOpts.Value) != 0 {
-		t.Errorf("Got transferred: %v, want: %v", got, txOpts.Value)
->>>>>>> c6b3434d
 	}
 }
 
