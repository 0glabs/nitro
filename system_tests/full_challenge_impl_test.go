--- conflicted
+++ resolved
@@ -34,7 +34,6 @@
 	"github.com/offchainlabs/nitro/staker"
 	"github.com/offchainlabs/nitro/validator"
 	"github.com/offchainlabs/nitro/validator/server_common"
-	"github.com/offchainlabs/nitro/validator/valnode"
 )
 
 func DeployOneStepProofEntry(t *testing.T, ctx context.Context, auth *bind.TransactOpts, client *ethclient.Client) common.Address {
@@ -234,21 +233,7 @@
 	return bridgeAddr, seqInbox, seqInboxAddr
 }
 
-<<<<<<< HEAD
-func RunChallengeTest(t *testing.T, asserterIsCorrect bool, useStubs bool, challengeMsgIdx int64) {
-=======
-func createL2Nodes(t *testing.T, ctx context.Context, conf *arbnode.Config, chainConfig *params.ChainConfig, l1Client arbutil.L1Interface, l2info *BlockchainTestInfo, rollupAddresses *chaininfo.RollupAddresses, initMsg *arbostypes.ParsedInitMessage, txOpts *bind.TransactOpts, signer signature.DataSignerFunc, fatalErrChan chan error) (*arbnode.Node, *gethexec.ExecutionNode) {
-	_, stack, l2ChainDb, l2ArbDb, l2Blockchain := createL2BlockChainWithStackConfig(t, l2info, "", chainConfig, initMsg, nil, nil)
-	execNode, err := gethexec.CreateExecutionNode(ctx, stack, l2ChainDb, l2Blockchain, l1Client, gethexec.ConfigDefaultTest)
-	Require(t, err)
-	consensusNode, err := arbnode.CreateNode(ctx, stack, execNode, l2ArbDb, NewFetcherFromConfig(conf), chainConfig, l1Client, rollupAddresses, txOpts, txOpts, signer, fatalErrChan, big.NewInt(1337), nil)
-	Require(t, err)
-
-	return consensusNode, execNode
-}
-
 func RunChallengeTest(t *testing.T, asserterIsCorrect bool, useStubs bool, challengeMsgIdx int64, wasmRootDir string) {
->>>>>>> b6562ef1
 	glogger := log.NewGlogHandler(
 		log.NewTerminalHandler(io.Writer(os.Stderr), false))
 	glogger.Verbosity(log.LvlInfo)
@@ -273,24 +258,16 @@
 
 	var valStack *node.Node
 	var mockSpawn *mockSpawner
-	valNodeConfig := &valnode.TestValidationConfig
-	valNodeConfig.Wasm.RootPath = wasmRootDir
+	builder.valnodeConfig.Wasm.RootPath = wasmRootDir
 	if useStubs {
-		mockSpawn, valStack = createMockValidationNode(t, ctx, &valNodeConfig.Arbitrator)
+		mockSpawn, valStack = createMockValidationNode(t, ctx, &builder.valnodeConfig.Arbitrator)
 	} else {
-		_, valStack = createTestValidationNode(t, ctx, valNodeConfig)
+		_, valStack = createTestValidationNode(t, ctx, builder.valnodeConfig)
 	}
 	configByValidationNode(conf, valStack)
 
-<<<<<<< HEAD
 	builder.BuildL1(t)
 	l1Backend := builder.L1.Client
-=======
-	fatalErrChan := make(chan error, 10)
-	locator, err := server_common.NewMachineLocator(wasmRootDir)
-	Require(t, err)
-	asserterRollupAddresses, initMessage := DeployOnTestL1(t, ctx, l1Info, l1Backend, chainConfig, locator.LatestWasmModuleRoot())
->>>>>>> b6562ef1
 
 	deployerTxOpts := l1Info.GetDefaultTransactOpts("deployer", ctx)
 	sequencerTxOpts := l1Info.GetDefaultTransactOpts("sequencer", ctx)
@@ -303,13 +280,6 @@
 	asserterRollupAddresses := builder.addresses
 	asserterRollupAddresses.Bridge = asserterBridgeAddr
 	asserterRollupAddresses.SequencerInbox = asserterSeqInboxAddr
-<<<<<<< HEAD
-=======
-	asserterL2Info := NewArbTestInfo(t, chainConfig.ChainID)
-	asserterL2, asserterExec := createL2Nodes(t, ctx, conf, chainConfig, l1Backend, asserterL2Info, asserterRollupAddresses, initMessage, nil, nil, fatalErrChan)
-	err = asserterL2.Start(ctx)
-	Require(t, err)
->>>>>>> b6562ef1
 
 	cleanup := builder.BuildL2WithL1(t)
 	defer cleanup()
@@ -363,6 +333,8 @@
 	if useStubs {
 		wasmModuleRoot = mockWasmModuleRoots[0]
 	} else {
+		locator, err := server_common.NewMachineLocator(wasmRootDir)
+		Require(t, err)
 		wasmModuleRoot = locator.LatestWasmModuleRoot()
 		if (wasmModuleRoot == common.Hash{}) {
 			Fatal(t, "latest machine not found")
