// Copyright 2022-2024, Offchain Labs, Inc.
// For license information, see https://github.com/OffchainLabs/nitro/blob/master/LICENSE

package arbtest

import (
	"bytes"
	"context"
	"encoding/binary"
	"fmt"
	"math"
	"math/big"
	"os"
	"path/filepath"
	"strings"
	"testing"
	"time"

	"github.com/ethereum/go-ethereum"
	"github.com/ethereum/go-ethereum/accounts/abi/bind"
	"github.com/ethereum/go-ethereum/common"
	"github.com/ethereum/go-ethereum/common/hexutil"
	"github.com/ethereum/go-ethereum/core/rawdb"
	"github.com/ethereum/go-ethereum/core/state"
	"github.com/ethereum/go-ethereum/core/types"
	"github.com/ethereum/go-ethereum/core/vm"
	"github.com/ethereum/go-ethereum/crypto"
	_ "github.com/ethereum/go-ethereum/eth/tracers/js"
	"github.com/ethereum/go-ethereum/ethclient"
	"github.com/ethereum/go-ethereum/ethdb"
	"github.com/ethereum/go-ethereum/log"
	"github.com/ethereum/go-ethereum/params"
	"github.com/offchainlabs/nitro/arbcompress"
	"github.com/offchainlabs/nitro/arbos/programs"
	"github.com/offchainlabs/nitro/arbos/util"
	"github.com/offchainlabs/nitro/arbutil"
	"github.com/offchainlabs/nitro/execution/gethexec"
	"github.com/offchainlabs/nitro/solgen/go/mocksgen"
	pgen "github.com/offchainlabs/nitro/solgen/go/precompilesgen"
	"github.com/offchainlabs/nitro/util/arbmath"
	"github.com/offchainlabs/nitro/util/colors"
	"github.com/offchainlabs/nitro/util/testhelpers"
	"github.com/offchainlabs/nitro/validator/valnode"
)

var oneEth = arbmath.UintToBig(1e18)

var allWasmTargets = []string{string(rawdb.TargetWavm), string(rawdb.TargetArm64), string(rawdb.TargetAmd64), string(rawdb.TargetHost)}

func TestProgramKeccak(t *testing.T) {
	t.Parallel()
	t.Run("WithDefaultWasmTargets", func(t *testing.T) {
		keccakTest(t, true)
	})

	t.Run("WithAllWasmTargets", func(t *testing.T) {
		keccakTest(t, true, func(builder *NodeBuilder) {
			builder.WithExtraArchs(allWasmTargets)
		})
	})
}

func keccakTest(t *testing.T, jit bool, builderOpts ...func(*NodeBuilder)) {
	builder, auth, cleanup := setupProgramTest(t, jit, builderOpts...)
	ctx := builder.ctx
	l2client := builder.L2.Client
	defer cleanup()
	programAddress := deployWasm(t, ctx, auth, l2client, rustFile("keccak"))

	wasmDb := builder.L2.ExecNode.Backend.ArbInterface().BlockChain().StateCache().WasmStore()
	checkWasmStoreContent(t, wasmDb, builder.execConfig.StylusTarget.ExtraArchs, 1)

	wasm, _ := readWasmFile(t, rustFile("keccak"))
	otherAddressSameCode := deployContract(t, ctx, auth, l2client, wasm)
	arbWasm, err := pgen.NewArbWasm(types.ArbWasmAddress, l2client)
	Require(t, err)

	colors.PrintBlue("program deployed to ", programAddress.Hex())
	timed(t, "activate same code", func() {
		if _, err := arbWasm.ActivateProgram(&auth, otherAddressSameCode); err == nil || !strings.Contains(err.Error(), "ProgramUpToDate") {
			Fatal(t, "activate should have failed with ProgramUpToDate", err)
		}
	})
	checkWasmStoreContent(t, wasmDb, builder.execConfig.StylusTarget.ExtraArchs, 1)

	if programAddress == otherAddressSameCode {
		Fatal(t, "expected to deploy at two separate program addresses")
	}

	stylusVersion, err := arbWasm.StylusVersion(nil)
	Require(t, err)
	statedb, err := builder.L2.ExecNode.Backend.ArbInterface().BlockChain().State()
	Require(t, err)
	codehashVersion, err := arbWasm.CodehashVersion(nil, statedb.GetCodeHash(programAddress))
	Require(t, err)
	if codehashVersion != stylusVersion || stylusVersion == 0 {
		Fatal(t, "unexpected versions", stylusVersion, codehashVersion)
	}
	programVersion, err := arbWasm.ProgramVersion(nil, programAddress)
	Require(t, err)
	if programVersion != stylusVersion || stylusVersion == 0 {
		Fatal(t, "unexpected versions", stylusVersion, programVersion)
	}
	otherVersion, err := arbWasm.ProgramVersion(nil, otherAddressSameCode)
	Require(t, err)
	if otherVersion != programVersion {
		Fatal(t, "mismatched versions", stylusVersion, programVersion)
	}

	preimage := []byte("°º¤ø,¸,ø¤°º¤ø,¸,ø¤°º¤ø,¸ nyan nyan ~=[,,_,,]:3 nyan nyan")
	correct := crypto.Keccak256Hash(preimage)

	args := []byte{0x01} // keccak the preimage once
	args = append(args, preimage...)

	timed(t, "execute", func() {
		result := sendContractCall(t, ctx, programAddress, l2client, args)
		if len(result) != 32 {
			Fatal(t, "unexpected return result: ", "result", result)
		}
		hash := common.BytesToHash(result)
		if hash != correct {
			Fatal(t, "computed hash mismatch", hash, correct)
		}
		colors.PrintGrey("keccak(x) = ", hash)
	})
	timed(t, "execute same code, different address", func() {
		result := sendContractCall(t, ctx, otherAddressSameCode, l2client, args)
		if len(result) != 32 {
			Fatal(t, "unexpected return result: ", "result", result)
		}
		hash := common.BytesToHash(result)
		if hash != correct {
			Fatal(t, "computed hash mismatch", hash, correct)
		}
		colors.PrintGrey("keccak(x) = ", hash)
	})

	ensure := func(tx *types.Transaction, err error) *types.Receipt {
		t.Helper()
		Require(t, err)
		receipt, err := EnsureTxSucceeded(ctx, l2client, tx)
		Require(t, err)
		return receipt
	}

	// do a mutating call for proving's sake
	_, tx, mock, err := mocksgen.DeployProgramTest(&auth, l2client)
	ensure(tx, err)
	ensure(mock.CallKeccak(&auth, programAddress, args))
	ensure(mock.CallKeccak(&auth, otherAddressSameCode, args))

	validateBlocks(t, 1, jit, builder)
}

func TestProgramActivateTwice(t *testing.T) {
	t.Parallel()
	t.Run("WithDefaultWasmTargets", func(t *testing.T) {
		testActivateTwice(t, true)
	})
	t.Run("WithAllWasmTargets", func(t *testing.T) {
		testActivateTwice(t, true, func(builder *NodeBuilder) {
			builder.WithExtraArchs(allWasmTargets)
		})
	})
}

func testActivateTwice(t *testing.T, jit bool, builderOpts ...func(*NodeBuilder)) {
	builder, auth, cleanup := setupProgramTest(t, jit, builderOpts...)
	ctx := builder.ctx
	l2info := builder.L2Info
	l2client := builder.L2.Client
	defer cleanup()

	ensure := func(tx *types.Transaction, err error) *types.Receipt {
		t.Helper()
		Require(t, err)
		receipt, err := EnsureTxSucceeded(ctx, l2client, tx)
		Require(t, err)
		return receipt
	}

	arbOwner, err := pgen.NewArbOwner(types.ArbOwnerAddress, l2client)
	Require(t, err)
	ensure(arbOwner.SetInkPrice(&auth, 1))

	wasm, _ := readWasmFile(t, rustFile("keccak"))
	keccakA := deployContract(t, ctx, auth, l2client, wasm)
	keccakB := deployContract(t, ctx, auth, l2client, wasm)

	colors.PrintBlue("keccak program A deployed to ", keccakA)
	colors.PrintBlue("keccak program B deployed to ", keccakB)

	multiAddr := deployWasm(t, ctx, auth, l2client, rustFile("multicall"))

	wasmDb := builder.L2.ExecNode.Backend.ArbInterface().BlockChain().StateCache().WasmStore()
	checkWasmStoreContent(t, wasmDb, builder.execConfig.StylusTarget.ExtraArchs, 1)

	preimage := []byte("it's time to du-du-du-du d-d-d-d-d-d-d de-duplicate")

	keccakArgs := []byte{0x01} // keccak the preimage once
	keccakArgs = append(keccakArgs, preimage...)

	checkReverts := func() {
		msg := ethereum.CallMsg{
			To:   &keccakA,
			Data: keccakArgs,
		}
		_, err = l2client.CallContract(ctx, msg, nil)
		if err == nil || !strings.Contains(err.Error(), "ProgramNotActivated") {
			Fatal(t, "call should have failed with ProgramNotActivated")
		}

		// execute onchain for proving's sake
		tx := l2info.PrepareTxTo("Owner", &keccakA, 1e9, nil, keccakArgs)
		Require(t, l2client.SendTransaction(ctx, tx))
		EnsureTxFailed(t, ctx, l2client, tx)
	}

	// Calling the contract pre-activation should fail.
	checkReverts()
	checkWasmStoreContent(t, wasmDb, builder.execConfig.StylusTarget.ExtraArchs, 1)

	// mechanisms for creating calldata
	activateProgram, _ := util.NewCallParser(pgen.ArbWasmABI, "activateProgram")
	legacyError, _ := util.NewCallParser(pgen.ArbDebugABI, "legacyError")
	callKeccak, _ := util.NewCallParser(mocksgen.ProgramTestABI, "callKeccak")
	pack := func(data []byte, err error) []byte {
		Require(t, err)
		return data
	}
	mockAddr, tx, _, err := mocksgen.DeployProgramTest(&auth, l2client)
	ensure(tx, err)

	// Successfully activate, but then revert
	args := argsForMulticall(vm.CALL, types.ArbWasmAddress, nil, pack(activateProgram(keccakA)))
	args = multicallAppend(args, vm.CALL, types.ArbDebugAddress, pack(legacyError()))

	tx = l2info.PrepareTxTo("Owner", &multiAddr, 1e9, oneEth, args)
	Require(t, l2client.SendTransaction(ctx, tx))
	EnsureTxFailed(t, ctx, l2client, tx)

	// Ensure the revert also reverted keccak's activation
	checkReverts()
	checkWasmStoreContent(t, wasmDb, builder.execConfig.StylusTarget.ExtraArchs, 1)

	// Activate keccak program A, then call into B, which should succeed due to being the same codehash
	args = argsForMulticall(vm.CALL, types.ArbWasmAddress, oneEth, pack(activateProgram(keccakA)))
	args = multicallAppend(args, vm.CALL, mockAddr, pack(callKeccak(keccakB, keccakArgs)))

	tx = l2info.PrepareTxTo("Owner", &multiAddr, 1e9, oneEth, args)
	ensure(tx, l2client.SendTransaction(ctx, tx))
	checkWasmStoreContent(t, wasmDb, builder.execConfig.StylusTarget.ExtraArchs, 2)

	validateBlocks(t, 7, jit, builder)
}

func TestStylusUpgrade(t *testing.T) {
	t.Parallel()
	testStylusUpgrade(t, true)
}

func testStylusUpgrade(t *testing.T, jit bool) {
	builder, auth, cleanup := setupProgramTest(t, false, func(b *NodeBuilder) { b.WithArbOSVersion(params.ArbosVersion_Stylus) })
	defer cleanup()

	ctx := builder.ctx

	l2info := builder.L2Info
	l2client := builder.L2.Client

	ensure := func(tx *types.Transaction, err error) *types.Receipt {
		t.Helper()
		Require(t, err)
		receipt, err := EnsureTxSucceeded(ctx, l2client, tx)
		Require(t, err)
		return receipt
	}

	arbOwner, err := pgen.NewArbOwner(types.ArbOwnerAddress, l2client)
	Require(t, err)
	ensure(arbOwner.SetInkPrice(&auth, 1))

	wasm, _ := readWasmFile(t, rustFile("keccak"))
	keccakAddr := deployContract(t, ctx, auth, l2client, wasm)

	colors.PrintBlue("keccak program deployed to ", keccakAddr)

	preimage := []byte("hello, you fool")

	keccakArgs := []byte{0x01} // keccak the preimage once
	keccakArgs = append(keccakArgs, preimage...)

	checkFailWith := func(errMessage string) uint64 {
		msg := ethereum.CallMsg{
			To:   &keccakAddr,
			Data: keccakArgs,
		}
		_, err = l2client.CallContract(ctx, msg, nil)
		if err == nil || !strings.Contains(err.Error(), errMessage) {
			Fatal(t, "call should have failed with "+errMessage, " got: "+err.Error())
		}

		// execute onchain for proving's sake
		tx := l2info.PrepareTxTo("Owner", &keccakAddr, 1e9, nil, keccakArgs)
		Require(t, l2client.SendTransaction(ctx, tx))
		return EnsureTxFailed(t, ctx, l2client, tx).BlockNumber.Uint64()
	}

	checkSucceeds := func() uint64 {
		msg := ethereum.CallMsg{
			To:   &keccakAddr,
			Data: keccakArgs,
		}
		_, err = l2client.CallContract(ctx, msg, nil)
		if err != nil {
			Fatal(t, err)
		}

		// execute onchain for proving's sake
		tx := l2info.PrepareTxTo("Owner", &keccakAddr, 1e9, nil, keccakArgs)
		Require(t, l2client.SendTransaction(ctx, tx))
		receipt, err := EnsureTxSucceeded(ctx, l2client, tx)
		if err != nil {
			Fatal(t, err)
		}
		return receipt.BlockNumber.Uint64()
	}

	// Calling the contract pre-activation should fail.
	blockFail1 := checkFailWith("ProgramNotActivated")

	activateWasm(t, ctx, auth, l2client, keccakAddr, "keccak")

	blockSuccess1 := checkSucceeds()

	tx, err := arbOwner.ScheduleArbOSUpgrade(&auth, 31, 0)
	Require(t, err)
	_, err = builder.L2.EnsureTxSucceeded(tx)
	Require(t, err)

	// generate traffic to perform the upgrade
	TransferBalance(t, "Owner", "Owner", big.NewInt(1), builder.L2Info, builder.L2.Client, ctx)

	blockFail2 := checkFailWith("ProgramNeedsUpgrade")

	activateWasm(t, ctx, auth, l2client, keccakAddr, "keccak")

	blockSuccess2 := checkSucceeds()

	validateBlockRange(t, []uint64{blockFail1, blockSuccess1, blockFail2, blockSuccess2}, jit, builder)
}

func TestProgramErrors(t *testing.T) {
	t.Parallel()
	errorTest(t, true)
}

func errorTest(t *testing.T, jit bool) {
	builder, auth, cleanup := setupProgramTest(t, jit)
	ctx := builder.ctx
	l2info := builder.L2Info
	l2client := builder.L2.Client
	defer cleanup()

	programAddress := deployWasm(t, ctx, auth, l2client, rustFile("fallible"))
	multiAddr := deployWasm(t, ctx, auth, l2client, rustFile("multicall"))

	// ensure tx passes
	tx := l2info.PrepareTxTo("Owner", &programAddress, l2info.TransferGas, nil, []byte{0x01})
	Require(t, l2client.SendTransaction(ctx, tx))
	_, err := EnsureTxSucceeded(ctx, l2client, tx)
	Require(t, err)

	// ensure tx fails
	tx = l2info.PrepareTxTo("Owner", &programAddress, l2info.TransferGas, nil, []byte{0x00})
	Require(t, l2client.SendTransaction(ctx, tx))
	receipt, err := WaitForTx(ctx, l2client, tx.Hash(), 5*time.Second)
	Require(t, err)
	if receipt.Status != types.ReceiptStatusFailed {
		Fatal(t, "call should have failed")
	}

	// ensure tx recovery is correct after failing in a deeply nested call
	args := []byte{}
	for i := 0; i < 32; i++ {
		args = argsForMulticall(vm.CALL, multiAddr, nil, args)
	}
	tx = l2info.PrepareTxTo("Owner", &multiAddr, 1e9, nil, args)
	Require(t, l2client.SendTransaction(ctx, tx))
	EnsureTxFailed(t, ctx, l2client, tx)

	validateBlocks(t, 7, jit, builder)
}

func TestProgramStorage(t *testing.T) {
	t.Parallel()
	storageTest(t, true)
}

func storageTest(t *testing.T, jit bool) {
	builder, auth, cleanup := setupProgramTest(t, jit)
	ctx := builder.ctx
	l2info := builder.L2Info
	l2client := builder.L2.Client
	defer cleanup()
	programAddress := deployWasm(t, ctx, auth, l2client, rustFile("storage"))

	ensure := func(tx *types.Transaction, err error) *types.Receipt {
		t.Helper()
		Require(t, err)
		receipt, err := EnsureTxSucceeded(ctx, l2client, tx)
		Require(t, err)
		return receipt
	}

	key := testhelpers.RandomHash()
	value := testhelpers.RandomHash()
	tx := l2info.PrepareTxTo("Owner", &programAddress, l2info.TransferGas, nil, argsForStorageWrite(key, value))
	receipt := ensure(tx, l2client.SendTransaction(ctx, tx))

	assertStorageAt(t, ctx, l2client, programAddress, key, value)

	validateBlocks(t, 2, jit, builder)

	// Captures a block_inputs json file for the block that included the
	// storage write transaction. Include wasm targets necessary for arbitrator prover and jit binaries
<<<<<<< HEAD
	flag.Parse()
	if *validatorInputsWriterBaseDir != "" {
		recordBlock(t, receipt.BlockNumber.Uint64(), builder, *validatorInputsWriterBaseDir, rawdb.TargetWavm, rawdb.LocalTarget())
	}
=======
	recordBlock(t, receipt.BlockNumber.Uint64(), builder)
>>>>>>> 80872b47
}

func TestProgramTransientStorage(t *testing.T) {
	transientStorageTest(t, true)
}

func transientStorageTest(t *testing.T, jit bool) {
	builder, auth, cleanup := setupProgramTest(t, jit)
	ctx := builder.ctx
	l2info := builder.L2Info
	l2client := builder.L2.Client
	defer cleanup()

	storage := deployWasm(t, ctx, auth, l2client, rustFile("storage"))
	multicall := deployWasm(t, ctx, auth, l2client, rustFile("multicall"))

	trans := func(args []byte) []byte {
		args[0] += 2
		return args
	}

	zero := common.Hash{}
	keys := []common.Hash{}
	values := []common.Hash{}
	stored := []common.Hash{}
	args := argsForMulticall(vm.CALL, storage, nil, trans(argsForStorageWrite(zero, zero)))

	for i := 0; i < 8; i++ {
		keys = append(keys, testhelpers.RandomHash())
		values = append(values, testhelpers.RandomHash())
		if i%2 == 0 {
			args = multicallAppend(args, vm.CALL, storage, argsForStorageWrite(keys[i], values[i]))
			args = multicallAppend(args, vm.CALL, storage, argsForStorageRead(keys[i]))
			stored = append(stored, values[i])
		} else {
			args = multicallAppend(args, vm.CALL, storage, trans(argsForStorageWrite(keys[i], values[i])))
			args = multicallAppend(args, vm.CALL, storage, trans(argsForStorageRead(keys[i])))
			stored = append(stored, zero)
		}
	}

	// do an onchain call
	tx := l2info.PrepareTxTo("Owner", &multicall, l2info.TransferGas, nil, args)
	Require(t, l2client.SendTransaction(ctx, tx))
	_, err := EnsureTxSucceeded(ctx, l2client, tx)
	Require(t, err)

	// do an equivalent eth_call
	msg := ethereum.CallMsg{
		To:   &multicall,
		Data: args,
	}
	outs, err := l2client.CallContract(ctx, msg, nil)
	Require(t, err)

	for i, key := range keys {
		offset := i * 32
		value := common.BytesToHash(outs[offset : offset+32])
		if values[i] != value {
			Fatal(t, "unexpected value in transient storage", i, values[i], value)
		}
		assertStorageAt(t, ctx, l2client, storage, key, stored[i])
		assertStorageAt(t, ctx, l2client, multicall, key, zero)
	}

	validateBlocks(t, 7, jit, builder)
}

func TestProgramMath(t *testing.T) {
	t.Parallel()
	fastMathTest(t, true)
}

func fastMathTest(t *testing.T, jit bool) {
	builder, auth, cleanup := setupProgramTest(t, jit)
	ctx := builder.ctx
	l2client := builder.L2.Client
	defer cleanup()

	ensure := func(tx *types.Transaction, err error) *types.Receipt {
		t.Helper()
		Require(t, err)
		receipt, err := EnsureTxSucceeded(ctx, l2client, tx)
		Require(t, err)
		return receipt
	}

	program := deployWasm(t, ctx, auth, l2client, rustFile("math"))

	_, tx, mock, err := mocksgen.DeployProgramTest(&auth, l2client)
	ensure(tx, err)
	ensure(mock.MathTest(&auth, program))

	validateBlocks(t, 6, jit, builder)
}

func TestProgramCalls(t *testing.T) {
	t.Parallel()
	testCalls(t, true)
}

func testCalls(t *testing.T, jit bool) {
	builder, auth, cleanup := setupProgramTest(t, jit)
	ctx := builder.ctx
	l2info := builder.L2Info
	l2client := builder.L2.Client
	defer cleanup()
	callsAddr := deployWasm(t, ctx, auth, l2client, rustFile("multicall"))

	ensure := func(tx *types.Transaction, err error) *types.Receipt {
		t.Helper()
		Require(t, err)
		receipt, err := EnsureTxSucceeded(ctx, l2client, tx)
		Require(t, err)
		return receipt
	}

	expectFailure := func(to common.Address, data []byte, errMsg string) {
		t.Helper()
		msg := ethereum.CallMsg{
			To:   &to,
			Data: data,
		}
		_, err := l2client.CallContract(ctx, msg, nil)
		if err == nil {
			Fatal(t, "call should have failed with", errMsg)
		}
		expected := fmt.Sprintf("execution reverted%v", errMsg)
		if err.Error() != expected {
			Fatal(t, "wrong error", err.Error(), " ", expected)
		}

		// execute onchain for proving's sake
		tx := l2info.PrepareTxTo("Owner", &callsAddr, 1e9, nil, data)
		Require(t, l2client.SendTransaction(ctx, tx))
		EnsureTxFailed(t, ctx, l2client, tx)
	}

	storeAddr := deployWasm(t, ctx, auth, l2client, rustFile("storage"))
	keccakAddr := deployWasm(t, ctx, auth, l2client, rustFile("keccak"))
	mockAddr, tx, _, err := mocksgen.DeployProgramTest(&auth, l2client)
	ensure(tx, err)

	colors.PrintGrey("multicall.wasm ", callsAddr)
	colors.PrintGrey("storage.wasm   ", storeAddr)
	colors.PrintGrey("keccak.wasm    ", keccakAddr)
	colors.PrintGrey("mock.evm       ", mockAddr)

	kinds := make(map[vm.OpCode]byte)
	kinds[vm.CALL] = 0x00
	kinds[vm.DELEGATECALL] = 0x01
	kinds[vm.STATICCALL] = 0x02

	checkTree := func(opcode vm.OpCode, dest common.Address) map[common.Hash]common.Hash {
		colors.PrintBlue("Checking storage after call tree with ", opcode)
		slots := make(map[common.Hash]common.Hash)
		zeroHashBytes := common.BigToHash(common.Big0).Bytes()

		var nest func(level uint) []uint8
		nest = func(level uint) []uint8 {
			args := []uint8{}

			if level == 0 {
				// call storage.wasm
				args = append(args, kinds[opcode])
				if opcode == vm.CALL {
					args = append(args, zeroHashBytes...)
				}
				args = append(args, storeAddr[:]...)

				key := testhelpers.RandomHash()
				value := testhelpers.RandomHash()
				slots[key] = value

				// insert value @ key
				args = append(args, argsForStorageWrite(key, value)...)
				return args
			}

			// do the two following calls
			args = append(args, kinds[opcode])
			if opcode == vm.CALL {
				args = append(args, zeroHashBytes...)
			}
			args = append(args, callsAddr[:]...)
			args = append(args, 2)

			for i := 0; i < 2; i++ {
				inner := nest(level - 1)
				// #nosec G115
				args = append(args, arbmath.Uint32ToBytes(uint32(len(inner)))...)
				args = append(args, inner...)
			}
			return args
		}
		var tree []uint8
		if opcode == vm.CALL {
			tree = nest(3)[53:]
		} else {
			tree = nest(3)[21:]
		}
		tx = l2info.PrepareTxTo("Owner", &callsAddr, 1e9, nil, tree)
		ensure(tx, l2client.SendTransaction(ctx, tx))

		for key, value := range slots {
			assertStorageAt(t, ctx, l2client, dest, key, value)
		}
		return slots
	}

	slots := checkTree(vm.CALL, storeAddr)
	checkTree(vm.DELEGATECALL, callsAddr)

	colors.PrintBlue("Checking static call")
	calldata := []byte{0}
	expected := []byte{}
	for key, value := range slots {
		calldata = multicallAppend(calldata, vm.STATICCALL, storeAddr, argsForStorageRead(key))
		expected = append(expected, value[:]...)
	}
	values := sendContractCall(t, ctx, callsAddr, l2client, calldata)
	if !bytes.Equal(expected, values) {
		Fatal(t, "wrong results static call", common.Bytes2Hex(expected), common.Bytes2Hex(values))
	}
	tx = l2info.PrepareTxTo("Owner", &callsAddr, 1e9, nil, calldata)
	ensure(tx, l2client.SendTransaction(ctx, tx))

	colors.PrintBlue("Checking static call write protection")
	writeKey := append([]byte{0x1}, testhelpers.RandomHash().Bytes()...)
	writeKey = append(writeKey, testhelpers.RandomHash().Bytes()...)
	expectFailure(callsAddr, argsForMulticall(vm.STATICCALL, storeAddr, nil, writeKey), "")

	// mechanisms for creating calldata
	burnArbGas, _ := util.NewCallParser(pgen.ArbosTestABI, "burnArbGas")
	customRevert, _ := util.NewCallParser(pgen.ArbDebugABI, "customRevert")
	legacyError, _ := util.NewCallParser(pgen.ArbDebugABI, "legacyError")
	callKeccak, _ := util.NewCallParser(mocksgen.ProgramTestABI, "callKeccak")
	pack := func(data []byte, err error) []byte {
		Require(t, err)
		return data
	}

	colors.PrintBlue("Calling the ArbosTest precompile (Rust => precompile)")
	testPrecompile := func(gas uint64) uint64 {
		// Call the burnArbGas() precompile from Rust
		// #nosec G115
		burn := pack(burnArbGas(big.NewInt(int64(gas))))
		args := argsForMulticall(vm.CALL, types.ArbosTestAddress, nil, burn)
		tx := l2info.PrepareTxTo("Owner", &callsAddr, 1e9, nil, args)
		receipt := ensure(tx, l2client.SendTransaction(ctx, tx))
		return receipt.GasUsed - receipt.GasUsedForL1
	}

	smallGas := testhelpers.RandomUint64(2000, 8000)
	largeGas := smallGas + testhelpers.RandomUint64(2000, 8000)
	small := testPrecompile(smallGas)
	large := testPrecompile(largeGas)

	if !arbmath.Within(large-small, largeGas-smallGas, 2) {
		// #nosec G115
		ratio := float64(int64(large)-int64(small)) / float64(int64(largeGas)-int64(smallGas))
		Fatal(t, "inconsistent burns", large, small, largeGas, smallGas, ratio)
	}

	colors.PrintBlue("Checking consensus revert data (Rust => precompile)")
	args := argsForMulticall(vm.CALL, types.ArbDebugAddress, nil, pack(customRevert(uint64(32))))
	spider := ": error Custom(32, This spider family wards off bugs: /\\oo/\\ //\\(oo)//\\ /\\oo/\\, true)"
	expectFailure(callsAddr, args, spider)

	colors.PrintBlue("Checking non-consensus revert data (Rust => precompile)")
	args = argsForMulticall(vm.CALL, types.ArbDebugAddress, nil, pack(legacyError()))
	expectFailure(callsAddr, args, "")

	colors.PrintBlue("Checking success (Rust => Solidity => Rust)")
	rustArgs := append([]byte{0x01}, []byte(spider)...)
	mockArgs := argsForMulticall(vm.CALL, mockAddr, nil, pack(callKeccak(keccakAddr, rustArgs)))
	tx = l2info.PrepareTxTo("Owner", &callsAddr, 1e9, nil, mockArgs)
	ensure(tx, l2client.SendTransaction(ctx, tx))

	colors.PrintBlue("Checking call with value (Rust => EOA)")
	eoa := testhelpers.RandomAddress()
	value := testhelpers.RandomCallValue(1e12)
	args = argsForMulticall(vm.CALL, eoa, value, []byte{})
	tx = l2info.PrepareTxTo("Owner", &callsAddr, 1e9, value, args)
	ensure(tx, l2client.SendTransaction(ctx, tx))
	balance := GetBalance(t, ctx, l2client, eoa)
	if !arbmath.BigEquals(balance, value) {
		Fatal(t, balance, value)
	}

	blocks := []uint64{10}
	validateBlockRange(t, blocks, jit, builder)
}

func TestProgramReturnData(t *testing.T) {
	t.Parallel()
	testReturnData(t, true)
}

func testReturnData(t *testing.T, jit bool) {
	builder, auth, cleanup := setupProgramTest(t, jit)
	ctx := builder.ctx
	l2info := builder.L2Info
	l2client := builder.L2.Client
	defer cleanup()

	ensure := func(tx *types.Transaction, err error) {
		t.Helper()
		Require(t, err)
		_, err = EnsureTxSucceeded(ctx, l2client, tx)
		Require(t, err)
	}

	readReturnDataAddr := deployWasm(t, ctx, auth, l2client, rustFile("read-return-data"))

	colors.PrintGrey("read-return-data.evm ", readReturnDataAddr)
	colors.PrintBlue("checking calls with partial return data")

	dataToSend := [4]byte{0, 1, 2, 3}
	testReadReturnData := func(callType uint32, offset uint32, size uint32, expectedSize uint32, count uint32) {
		parameters := [20]byte{}
		binary.BigEndian.PutUint32(parameters[0:4], callType)
		binary.BigEndian.PutUint32(parameters[4:8], offset)
		binary.BigEndian.PutUint32(parameters[8:12], size)
		binary.BigEndian.PutUint32(parameters[12:16], expectedSize)
		binary.BigEndian.PutUint32(parameters[16:20], count)
		callData := append(parameters[:], dataToSend[:]...)

		tx := l2info.PrepareTxTo("Owner", &readReturnDataAddr, 1e9, nil, callData)
		ensure(tx, l2client.SendTransaction(ctx, tx))
	}

	testReadReturnData(1, 0, 5, 4, 2)
	testReadReturnData(1, 0, 1, 1, 2)
	testReadReturnData(1, 5, 1, 0, 2)
	testReadReturnData(1, 0, 0, 0, 2)
	testReadReturnData(1, 0, 4, 4, 2)

	testReadReturnData(2, 0, 5, 4, 1)
	testReadReturnData(2, 0, 1, 1, 1)
	testReadReturnData(2, 5, 1, 0, 1)
	testReadReturnData(2, 0, 0, 0, 1)
	testReadReturnData(2, 0, 4, 4, 1)

	validateBlocks(t, 11, jit, builder)
}

func TestProgramLogs(t *testing.T) {
	t.Parallel()
	testLogs(t, true, false)
}

func TestProgramLogsWithTracing(t *testing.T) {
	t.Parallel()
	testLogs(t, true, true)
}

func testLogs(t *testing.T, jit, tracing bool) {
	builder, auth, cleanup := setupProgramTest(t, jit)
	ctx := builder.ctx
	l2info := builder.L2Info
	l2client := builder.L2.Client
	defer cleanup()
	logAddr := deployWasm(t, ctx, auth, l2client, rustFile("log"))
	multiAddr := deployWasm(t, ctx, auth, l2client, rustFile("multicall"))

	type traceLog struct {
		Address common.Address `json:"address"`
		Topics  []common.Hash  `json:"topics"`
		Data    hexutil.Bytes  `json:"data"`
	}
	traceTx := func(tx *types.Transaction) []traceLog {
		type traceLogs struct {
			Logs []traceLog `json:"logs"`
		}
		var trace traceLogs
		traceConfig := map[string]interface{}{
			"tracer": "callTracer",
			"tracerConfig": map[string]interface{}{
				"withLog": true,
			},
		}
		rpc := l2client.Client()
		err := rpc.CallContext(ctx, &trace, "debug_traceTransaction", tx.Hash(), traceConfig)
		Require(t, err)
		return trace.Logs
	}
	ensure := func(tx *types.Transaction, err error) *types.Receipt {
		t.Helper()
		Require(t, err)
		receipt, err := EnsureTxSucceeded(ctx, l2client, tx)
		Require(t, err)
		return receipt
	}
	encode := func(topics []common.Hash, data []byte) []byte {
		args := []byte{byte(len(topics))}
		for _, topic := range topics {
			args = append(args, topic[:]...)
		}
		args = append(args, data...)
		return args
	}
	randBytes := func(min, max uint64) []byte {
		return testhelpers.RandomSlice(testhelpers.RandomUint64(min, max))
	}

	for i := 0; i <= 4; i++ {
		colors.PrintGrey("Emitting ", i, " topics")
		topics := make([]common.Hash, i)
		for j := 0; j < i; j++ {
			topics[j] = testhelpers.RandomHash()
		}
		data := randBytes(0, 48)
		verifyLogTopicsAndData := func(logData []byte, logTopics []common.Hash) {
			if !bytes.Equal(logData, data) {
				Fatal(t, "data mismatch", logData, data)
			}
			if len(logTopics) != len(topics) {
				Fatal(t, "topics mismatch", len(logTopics), len(topics))
			}
			for j := 0; j < i; j++ {
				if logTopics[j] != topics[j] {
					Fatal(t, "topic mismatch", logTopics, topics)
				}
			}
		}

		args := encode(topics, data)
		tx := l2info.PrepareTxTo("Owner", &logAddr, 1e9, nil, args)
		receipt := ensure(tx, l2client.SendTransaction(ctx, tx))

		if len(receipt.Logs) != 1 {
			Fatal(t, "wrong number of logs", len(receipt.Logs))
		}
		log := receipt.Logs[0]
		verifyLogTopicsAndData(log.Data, log.Topics)
		if tracing {
			logs := traceTx(tx)
			if len(logs) != 1 {
				Fatal(t, "wrong number of logs in trace", len(logs))
			}
			log := logs[0]
			verifyLogTopicsAndData(log.Data, log.Topics)
		}
	}

	tooMany := encode([]common.Hash{{}, {}, {}, {}, {}}, []byte{})
	tx := l2info.PrepareTxTo("Owner", &logAddr, 1e9, nil, tooMany)
	Require(t, l2client.SendTransaction(ctx, tx))
	EnsureTxFailed(t, ctx, l2client, tx)

	delegate := argsForMulticall(vm.DELEGATECALL, logAddr, nil, []byte{0x00})
	tx = l2info.PrepareTxTo("Owner", &multiAddr, 1e9, nil, delegate)
	receipt := ensure(tx, l2client.SendTransaction(ctx, tx))
	if receipt.Logs[0].Address != multiAddr {
		Fatal(t, "wrong address", receipt.Logs[0].Address)
	}

	validateBlocks(t, 11, jit, builder)
}

func TestProgramCreate(t *testing.T) {
	t.Parallel()
	testCreate(t, true)
}

func testCreate(t *testing.T, jit bool) {
	builder, auth, cleanup := setupProgramTest(t, jit)
	ctx := builder.ctx
	l2info := builder.L2Info
	l2client := builder.L2.Client
	defer cleanup()
	createAddr := deployWasm(t, ctx, auth, l2client, rustFile("create"))
	activateAuth := auth
	activateAuth.Value = oneEth

	ensure := func(tx *types.Transaction, err error) *types.Receipt {
		t.Helper()
		Require(t, err)
		receipt, err := EnsureTxSucceeded(ctx, l2client, tx)
		Require(t, err)
		return receipt
	}

	deployWasm, _ := readWasmFile(t, rustFile("storage"))
	deployCode := deployContractInitCode(deployWasm, false)
	startValue := testhelpers.RandomCallValue(1e12)
	salt := testhelpers.RandomHash()

	create := func(createArgs []byte, correctStoreAddr common.Address) {
		tx := l2info.PrepareTxTo("Owner", &createAddr, 1e9, startValue, createArgs)
		receipt := ensure(tx, l2client.SendTransaction(ctx, tx))
		storeAddr := common.BytesToAddress(receipt.Logs[0].Topics[0][:])
		if storeAddr == (common.Address{}) {
			Fatal(t, "failed to deploy storage.wasm")
		}
		colors.PrintBlue("deployed keccak to ", storeAddr.Hex())
		balance, err := l2client.BalanceAt(ctx, storeAddr, nil)
		Require(t, err)
		if !arbmath.BigEquals(balance, startValue) {
			Fatal(t, "storage.wasm has the wrong balance", balance, startValue)
		}

		// activate the program
		arbWasm, err := pgen.NewArbWasm(types.ArbWasmAddress, l2client)
		Require(t, err)
		tx, err = arbWasm.ActivateProgram(&activateAuth, storeAddr)
		if err != nil {
			if !strings.Contains(err.Error(), "ProgramUpToDate") {
				Fatal(t, err)
			}
		} else {
			_, succeedErr := EnsureTxSucceeded(ctx, l2client, tx)
			Require(t, succeedErr)
		}

		// check the program works
		key := testhelpers.RandomHash()
		value := testhelpers.RandomHash()
		tx = l2info.PrepareTxTo("Owner", &storeAddr, 1e9, nil, argsForStorageWrite(key, value))
		ensure(tx, l2client.SendTransaction(ctx, tx))
		assertStorageAt(t, ctx, l2client, storeAddr, key, value)

		if storeAddr != correctStoreAddr {
			Fatal(t, "program deployed to the wrong address", storeAddr, correctStoreAddr)
		}
	}

	create1Args := []byte{0x01}
	create1Args = append(create1Args, common.BigToHash(startValue).Bytes()...)
	create1Args = append(create1Args, deployCode...)

	create2Args := []byte{0x02}
	create2Args = append(create2Args, common.BigToHash(startValue).Bytes()...)
	create2Args = append(create2Args, salt[:]...)
	create2Args = append(create2Args, deployCode...)

	create1Addr := crypto.CreateAddress(createAddr, 1)
	create2Addr := crypto.CreateAddress2(createAddr, salt, crypto.Keccak256(deployCode))
	create(create1Args, create1Addr)
	create(create2Args, create2Addr)

	revertData := []byte("✌(✰‿✰)✌ ┏(✰‿✰)┛ ┗(✰‿✰)┓ ┗(✰‿✰)┛ ┏(✰‿✰)┓ ✌(✰‿✰)✌")
	revertArgs := []byte{0x01}
	revertArgs = append(revertArgs, common.BigToHash(startValue).Bytes()...)
	revertArgs = append(revertArgs, deployContractInitCode(revertData, true)...)

	_, tx, mock, err := mocksgen.DeployProgramTest(&auth, l2client)
	ensure(tx, err)
	auth.Value = startValue
	ensure(mock.CheckRevertData(&auth, createAddr, revertArgs, revertData))

	// validate just the opcodes
	blocks := []uint64{5, 6}
	validateBlockRange(t, blocks, jit, builder)
}

func TestProgramMemory(t *testing.T) {
	t.Parallel()
	testMemory(t, true)
}

func testMemory(t *testing.T, jit bool) {
	builder, auth, cleanup := setupProgramTest(t, jit)
	ctx := builder.ctx
	l2info := builder.L2Info
	l2client := builder.L2.Client
	defer cleanup()

	ensure := func(tx *types.Transaction, err error) *types.Receipt {
		t.Helper()
		Require(t, err)
		receipt, err := EnsureTxSucceeded(ctx, l2client, tx)
		Require(t, err)
		return receipt
	}

	arbOwner, err := pgen.NewArbOwner(types.ArbOwnerAddress, l2client)
	Require(t, err)
	arbWasm, err := pgen.NewArbWasm(types.ArbWasmAddress, l2client)
	Require(t, err)

	ensure(arbOwner.SetInkPrice(&auth, 1e4))
	ensure(arbOwner.SetMaxTxGasLimit(&auth, 34000000))

	memoryAddr := deployWasm(t, ctx, auth, l2client, watFile("memory"))
	multiAddr := deployWasm(t, ctx, auth, l2client, rustFile("multicall"))
	growCallAddr := deployWasm(t, ctx, auth, l2client, watFile("grow/grow-and-call"))
	growFixed := deployWasm(t, ctx, auth, l2client, watFile("grow/fixed"))
	memWrite := deployWasm(t, ctx, auth, l2client, watFile("grow/mem-write"))

	expectFailure := func(to common.Address, data []byte, value *big.Int) {
		t.Helper()
		msg := ethereum.CallMsg{
			To:    &to,
			Value: big.NewInt(0),
			Data:  data,
			Gas:   32000000,
		}
		_, err := l2client.CallContract(ctx, msg, nil)
		if err == nil {
			Fatal(t, "call should have failed")
		}

		// execute onchain for proving's sake
		tx := l2info.PrepareTxTo("Owner", &to, 1e9, value, data)
		Require(t, l2client.SendTransaction(ctx, tx))
		EnsureTxFailed(t, ctx, l2client, tx)
	}

	model := programs.NewMemoryModel(programs.InitialFreePages, programs.InitialPageGas)

	// expand to 128 pages, retract, then expand again to 128.
	//   - multicall takes 1 page to init, and then 1 more at runtime.
	//   - grow-and-call takes 1 page, then grows to the first arg by second arg steps.
	args := argsForMulticall(vm.CALL, memoryAddr, nil, []byte{126, 50})
	args = multicallAppend(args, vm.CALL, memoryAddr, []byte{126, 80})

	tx := l2info.PrepareTxTo("Owner", &multiAddr, 1e9, nil, args)
	receipt := ensure(tx, l2client.SendTransaction(ctx, tx))
	gasCost := receipt.GasUsedForL2()
	memCost := model.GasCost(128, 0, 0) + model.GasCost(126, 2, 128)
	logical := uint64(32000000 + 126*programs.InitialPageGas)
	if !arbmath.WithinRange(gasCost, memCost, memCost+2e5) || !arbmath.WithinRange(gasCost, logical, logical+2e5) {
		Fatal(t, "unexpected cost", gasCost, memCost, logical)
	}

	// check that we'd normally run out of gas
	ensure(arbOwner.SetMaxTxGasLimit(&auth, 32000000))
	expectFailure(multiAddr, args, oneEth)

	// check that activation fails when out of memory
	wasm, _ := readWasmFile(t, watFile("grow/grow-120"))
	growHugeAddr := deployContract(t, ctx, auth, l2client, wasm)
	colors.PrintGrey("memory.wat        ", memoryAddr)
	colors.PrintGrey("multicall.rs      ", multiAddr)
	colors.PrintGrey("grow-and-call.wat ", growCallAddr)
	colors.PrintGrey("grow-120.wat      ", growHugeAddr)
	activate, _ := util.NewCallParser(pgen.ArbWasmABI, "activateProgram")
	pack := func(data []byte, err error) []byte {
		Require(t, err)
		return data
	}
	args = arbmath.ConcatByteSlices([]byte{60}, types.ArbWasmAddress[:], pack(activate(growHugeAddr)))
	expectFailure(growCallAddr, args, oneEth) // consumes 64, then tries to compile something 120

	// check that activation then succeeds
	args[0] = 0x00
	tx = l2info.PrepareTxTo("Owner", &growCallAddr, 1e9, oneEth, args)
	receipt = ensure(tx, l2client.SendTransaction(ctx, tx))
	if receipt.GasUsedForL2() < 1659168 {
		Fatal(t, "activation unexpectedly cheap")
	}

	// check footprint can induce a revert
	args = arbmath.ConcatByteSlices([]byte{122}, growCallAddr[:], []byte{0}, common.Address{}.Bytes())
	expectFailure(growCallAddr, args, oneEth)

	// check same call would have succeeded with fewer pages
	args = arbmath.ConcatByteSlices([]byte{119}, growCallAddr[:], []byte{0}, common.Address{}.Bytes())
	tx = l2info.PrepareTxTo("Owner", &growCallAddr, 1e9, nil, args)
	receipt = ensure(tx, l2client.SendTransaction(ctx, tx))
	gasCost = receipt.GasUsedForL2()
	memCost = model.GasCost(127, 0, 0)
	if !arbmath.WithinRange(gasCost, memCost, memCost+1e5) {
		Fatal(t, "unexpected cost", gasCost, memCost)
	}

	// check huge memory footprint
	programMemoryFootprint, err := arbWasm.ProgramMemoryFootprint(nil, growHugeAddr)
	Require(t, err)
	if programMemoryFootprint != 120 {
		Fatal(t, "unexpected memory footprint", programMemoryFootprint)
	}

	// check edge case where memory doesn't require `pay_for_memory_grow`
	tx = l2info.PrepareTxTo("Owner", &growFixed, 1e9, nil, args)
	ensure(tx, l2client.SendTransaction(ctx, tx))

	// check memory boundary conditions
	type Case struct {
		pass bool
		size uint8
		spot uint32
		data uint32
	}
	cases := []Case{
		{true, 0, 0, 0},
		{true, 1, 4, 0},
		{true, 1, 65536, 0},
		{false, 1, 65536, 1}, // 1st byte out of bounds
		{false, 1, 65537, 0}, // 2nd byte out of bounds
		{true, 1, 65535, 1},  // last byte in bounds
		{false, 1, 65535, 2}, // 1st byte over-run
		{true, 2, 131072, 0},
		{false, 2, 131073, 0},
	}
	for _, test := range cases {
		args := []byte{}
		if test.size > 0 {
			args = append(args, test.size)
			args = binary.LittleEndian.AppendUint32(args, test.spot)
			args = binary.LittleEndian.AppendUint32(args, test.data)
		}
		if test.pass {
			tx = l2info.PrepareTxTo("Owner", &memWrite, 1e9, nil, args)
			ensure(tx, l2client.SendTransaction(ctx, tx))
		} else {
			expectFailure(memWrite, args, nil)
		}
	}

	validateBlocks(t, 3, jit, builder)
}

func TestProgramActivateFails(t *testing.T) {
	t.Parallel()
	testActivateFails(t, true)
}

func testActivateFails(t *testing.T, jit bool) {
	builder, auth, cleanup := setupProgramTest(t, jit)
	ctx := builder.ctx
	l2client := builder.L2.Client
	defer cleanup()

	arbWasm, err := pgen.NewArbWasm(types.ArbWasmAddress, l2client)
	Require(t, err)

	badExportWasm, _ := readWasmFile(t, watFile("bad-mods/bad-export"))
	auth.GasLimit = 32000000 // skip gas estimation
	badExportAddr := deployContract(t, ctx, auth, l2client, badExportWasm)

	blockToValidate := uint64(0)
	timed(t, "activate bad-export", func() {
		auth.Value = oneEth
		tx, err := arbWasm.ActivateProgram(&auth, badExportAddr)
		Require(t, err)
		txRes, err := WaitForTx(ctx, l2client, tx.Hash(), time.Second*5)
		Require(t, err)
		if txRes.Status != 0 {
			Fatal(t, "bad-export transaction did not fail")
		}
		gotError := arbutil.DetailTxError(ctx, l2client, tx, txRes)
		if !strings.Contains(gotError.Error(), "reserved symbol") {
			Fatal(t, "unexpected error: ", gotError)
		}
		Require(t, err)
		blockToValidate = txRes.BlockNumber.Uint64()
	})

	validateBlockRange(t, []uint64{blockToValidate}, jit, builder)
}

func TestProgramSdkStorage(t *testing.T) {
	t.Parallel()
	testSdkStorage(t, true)
}

func testSdkStorage(t *testing.T, jit bool) {
	builder, auth, cleanup := setupProgramTest(t, jit)
	ctx := builder.ctx
	l2info := builder.L2Info
	l2client := builder.L2.Client
	defer cleanup()

	rust := deployWasm(t, ctx, auth, l2client, rustFile("sdk-storage"))

	ensure := func(tx *types.Transaction, err error) *types.Receipt {
		t.Helper()
		Require(t, err)
		receipt, err := EnsureTxSucceeded(ctx, l2client, tx)
		Require(t, err)
		return receipt
	}

	solidity, tx, mock, err := mocksgen.DeploySdkStorage(&auth, l2client)
	ensure(tx, err)
	tx, err = mock.Populate(&auth)
	receipt := ensure(tx, err)
	solCost := receipt.GasUsedForL2()

	tx = l2info.PrepareTxTo("Owner", &rust, 1e9, nil, tx.Data())
	receipt = ensure(tx, l2client.SendTransaction(ctx, tx))
	rustCost := receipt.GasUsedForL2()

	check := func() {
		colors.PrintBlue("rust ", rustCost, " sol ", solCost)

		// ensure txes are sequenced before checking state
		waitForSequencer(t, builder, receipt.BlockNumber.Uint64())

		bc := builder.L2.ExecNode.Backend.ArbInterface().BlockChain()
		statedb, err := bc.State()
		Require(t, err)

		solTrie := statedb.GetStorageRoot(solidity)
		rustTrie := statedb.GetStorageRoot(rust)
		if solTrie != rustTrie {
			Fatal(t, solTrie, rustTrie)
		}
	}

	check()

	colors.PrintBlue("checking removal")
	tx, err = mock.Remove(&auth)
	receipt = ensure(tx, err)
	solCost = receipt.GasUsedForL2()

	tx = l2info.PrepareTxTo("Owner", &rust, 1e9, nil, tx.Data())
	receipt = ensure(tx, l2client.SendTransaction(ctx, tx))
	rustCost = receipt.GasUsedForL2()
	check()
}

func TestProgramActivationLogs(t *testing.T) {
	t.Parallel()
	builder, auth, cleanup := setupProgramTest(t, true)
	l2client := builder.L2.Client
	ctx := builder.ctx
	defer cleanup()

	wasm, _ := readWasmFile(t, watFile("memory"))
	arbWasm, err := pgen.NewArbWasm(types.ArbWasmAddress, l2client)
	Require(t, err)

	nolimitAuth := auth
	nolimitAuth.GasLimit = 32000000

	programAddress := deployContract(t, ctx, nolimitAuth, l2client, wasm)

	auth.Value = oneEth
	tx, err := arbWasm.ActivateProgram(&auth, programAddress)
	Require(t, err)
	receipt, err := EnsureTxSucceeded(ctx, l2client, tx)
	Require(t, err)

	if len(receipt.Logs) != 1 {
		Fatal(t, "expected 1 log while activating, got ", len(receipt.Logs))
	}
	log, err := arbWasm.ParseProgramActivated(*receipt.Logs[0])
	if err != nil {
		Fatal(t, "parsing activated log: ", err)
	}
	if log.Version == 0 {
		Fatal(t, "activated program with version 0")
	}
	if log.Program != programAddress {
		Fatal(t, "unexpected program in activation log: ", log.Program)
	}
	if crypto.Keccak256Hash(wasm) != log.Codehash {
		Fatal(t, "unexpected codehash in activation log: ", log.Codehash)
	}
}

func TestProgramEarlyExit(t *testing.T) {
	t.Parallel()
	testEarlyExit(t, true)
}

func testEarlyExit(t *testing.T, jit bool) {
	builder, auth, cleanup := setupProgramTest(t, jit)
	ctx := builder.ctx
	l2client := builder.L2.Client
	defer cleanup()

	earlyAddress := deployWasm(t, ctx, auth, l2client, "../arbitrator/stylus/tests/exit-early/exit-early.wat")
	panicAddress := deployWasm(t, ctx, auth, l2client, "../arbitrator/stylus/tests/exit-early/panic-after-write.wat")

	ensure := func(tx *types.Transaction, err error) {
		t.Helper()
		Require(t, err)
		_, err = EnsureTxSucceeded(ctx, l2client, tx)
		Require(t, err)
	}

	_, tx, mock, err := mocksgen.DeployProgramTest(&auth, l2client)
	ensure(tx, err)

	// revert with the following data
	data := append([]byte{0x01}, []byte("private key: https://www.youtube.com/watch?v=dQw4w9WgXcQ")...)

	ensure(mock.CheckRevertData(&auth, earlyAddress, data, data))
	ensure(mock.CheckRevertData(&auth, panicAddress, data, []byte{}))

	validateBlocks(t, 8, jit, builder)
}

func TestProgramCacheManager(t *testing.T) {
	builder, ownerAuth, cleanup := setupProgramTest(t, true)
	ctx := builder.ctx
	l2client := builder.L2.Client
	l2info := builder.L2Info
	defer cleanup()

	ensure := func(tx *types.Transaction, err error) *types.Receipt {
		t.Helper()
		Require(t, err)
		receipt, err := EnsureTxSucceeded(ctx, l2client, tx)
		Require(t, err)
		return receipt
	}
	denytx := func(tx *types.Transaction, err error) {
		t.Helper()
		Require(t, err)
		signer := types.LatestSignerForChainID(tx.ChainId())
		from, err := signer.Sender(tx)
		Require(t, err)
		msg := ethereum.CallMsg{
			To:    tx.To(),
			Value: big.NewInt(0),
			Data:  tx.Data(),
			From:  from,
		}
		_, err = l2client.CallContract(ctx, msg, nil)
		if err == nil {
			Fatal(t, "call should have failed")
		}
	}
	assert := func(cond bool, err error, msg ...interface{}) {
		t.Helper()
		Require(t, err)
		if !cond {
			Fatal(t, msg...)
		}
	}

	// precompiles we plan to use
	arbWasm, err := pgen.NewArbWasm(types.ArbWasmAddress, builder.L2.Client)
	Require(t, err)
	arbWasmCache, err := pgen.NewArbWasmCache(types.ArbWasmCacheAddress, builder.L2.Client)
	Require(t, err)
	arbOwner, err := pgen.NewArbOwner(types.ArbOwnerAddress, builder.L2.Client)
	Require(t, err)
	ensure(arbOwner.SetInkPrice(&ownerAuth, 10_000))
	parseLog := logParser[pgen.ArbWasmCacheUpdateProgramCache](t, pgen.ArbWasmCacheABI, "UpdateProgramCache")

	// fund a user account we'll use to probe access-restricted methods
	l2info.GenerateAccount("Anyone")
	userAuth := l2info.GetDefaultTransactOpts("Anyone", ctx)
	userAuth.GasLimit = 3e6
	TransferBalance(t, "Owner", "Anyone", arbmath.BigMulByUint(oneEth, 32), l2info, l2client, ctx)

	// deploy without activating a wasm
	wasm, _ := readWasmFile(t, rustFile("keccak"))
	program := deployContract(t, ctx, userAuth, l2client, wasm)
	codehash := crypto.Keccak256Hash(wasm)

	// try to manage the cache without authorization
	manager, tx, mock, err := mocksgen.DeploySimpleCacheManager(&ownerAuth, l2client)
	ensure(tx, err)
	denytx(mock.CacheProgram(&userAuth, program))
	denytx(mock.EvictProgram(&userAuth, program))

	// check non-membership
	isManager, err := arbWasmCache.IsCacheManager(nil, manager)
	assert(!isManager, err)

	// authorize the manager
	ensure(arbOwner.AddWasmCacheManager(&ownerAuth, manager))
	assert(arbWasmCache.IsCacheManager(nil, manager))
	all, err := arbWasmCache.AllCacheManagers(nil)
	assert(len(all) == 1 && all[0] == manager, err)

	// try to cache something inactive
	denytx(mock.CacheProgram(&userAuth, program))
	ensure(mock.EvictProgram(&userAuth, program))
	denytx(mock.CacheProgram(&userAuth, testhelpers.RandomAddress()))
	ensure(mock.EvictProgram(&userAuth, testhelpers.RandomAddress()))

	// cache the active program
	activateWasm(t, ctx, userAuth, l2client, program, "keccak")
	ensure(mock.CacheProgram(&userAuth, program))
	assert(arbWasmCache.CodehashIsCached(nil, codehash))

	// compare gas costs
	keccak := func() uint64 {
		tx := l2info.PrepareTxTo("Owner", &program, 1e9, nil, []byte{0x00})
		return ensure(tx, l2client.SendTransaction(ctx, tx)).GasUsedForL2()
	}
	ensure(mock.EvictProgram(&userAuth, program))
	miss := keccak()
	ensure(mock.CacheProgram(&userAuth, program))
	hits := keccak()
	cost, err := arbWasm.ProgramInitGas(nil, program)
	assert(hits-cost.GasWhenCached == miss-cost.Gas, err)

	// check logs
	empty := len(ensure(mock.CacheProgram(&userAuth, program)).Logs)
	evict := parseLog(ensure(mock.EvictProgram(&userAuth, program)).Logs[0])
	cache := parseLog(ensure(mock.CacheProgram(&userAuth, program)).Logs[0])
	assert(empty == 0 && evict.Manager == manager && !evict.Cached && cache.Codehash == codehash && cache.Cached, nil)

	// check ownership
	assert(arbOwner.IsChainOwner(nil, ownerAuth.From))
	ensure(arbWasmCache.EvictCodehash(&ownerAuth, codehash))
	ensure(arbWasmCache.CacheProgram(&ownerAuth, program))

	// de-authorize manager
	ensure(arbOwner.RemoveWasmCacheManager(&ownerAuth, manager))
	denytx(mock.EvictProgram(&userAuth, program))
	assert(arbWasmCache.CodehashIsCached(nil, codehash))
	all, err = arbWasmCache.AllCacheManagers(nil)
	assert(len(all) == 0, err)
}

func testReturnDataCost(t *testing.T, arbosVersion uint64) {
	builder, auth, cleanup := setupProgramTest(t, false, func(b *NodeBuilder) { b.WithArbOSVersion(arbosVersion) })
	ctx := builder.ctx
	l2client := builder.L2.Client
	defer cleanup()

	// use a consistent ink price
	arbOwner, err := pgen.NewArbOwner(types.ArbOwnerAddress, l2client)
	Require(t, err)
	tx, err := arbOwner.SetInkPrice(&auth, 10000)
	Require(t, err)
	_, err = EnsureTxSucceeded(ctx, builder.L2.Client, tx)
	Require(t, err)

	returnSize := big.NewInt(1024 * 1024) // 1MiB
	returnSizeBytes := arbmath.U256Bytes(returnSize)

	testCall := func(to common.Address) uint64 {
		msg := ethereum.CallMsg{
			To:             &to,
			Data:           returnSizeBytes,
			SkipL1Charging: true,
		}
		ret, err := l2client.CallContract(ctx, msg, nil)
		Require(t, err)

		if !arbmath.BigEquals(big.NewInt(int64(len(ret))), returnSize) {
			Fatal(t, "unexpected return length", len(ret), "expected", returnSize)
		}

		gas, err := l2client.EstimateGas(ctx, msg)
		Require(t, err)

		return gas
	}

	stylusReturnSizeAddr := deployWasm(t, ctx, auth, l2client, watFile("return-size"))

	stylusGas := testCall(stylusReturnSizeAddr)

	// PUSH32 [returnSizeBytes]
	evmBytecode := append([]byte{0x7F}, returnSizeBytes...)
	// PUSH0 RETURN
	evmBytecode = append(evmBytecode, 0x5F, 0xF3)
	evmReturnSizeAddr := deployContract(t, ctx, auth, l2client, evmBytecode)

	evmGas := testCall(evmReturnSizeAddr)

	colors.PrintGrey(fmt.Sprintf("arbosVersion=%v stylusGas=%v evmGas=%v", arbosVersion, stylusGas, evmGas))
	// a bit of gas difference is expected due to EVM PUSH32 and PUSH0 cost (in practice this is 5 gas)
	similarGas := math.Abs(float64(stylusGas)-float64(evmGas)) <= 100
	if arbosVersion >= params.ArbosVersion_StylusFixes {
		if !similarGas {
			Fatal(t, "unexpected gas difference for return data: stylus", stylusGas, ", evm", evmGas)
		}
	} else if similarGas {
		Fatal(t, "gas unexpectedly similar for return data: stylus", stylusGas, ", evm", evmGas)
	}
}

func TestReturnDataCost(t *testing.T) {
	testReturnDataCost(t, params.ArbosVersion_Stylus)
	testReturnDataCost(t, params.ArbosVersion_StylusFixes)
}

func setupProgramTest(t *testing.T, jit bool, builderOpts ...func(*NodeBuilder)) (
	*NodeBuilder, bind.TransactOpts, func(),
) {
	ctx, cancel := context.WithCancel(context.Background())

	builder := NewNodeBuilder(ctx).DefaultConfig(t, true)

	for _, opt := range builderOpts {
		opt(builder)
	}

	// setupProgramTest is being called by tests that validate blocks.
	// For now validation only works with HashScheme set.
	builder.execConfig.Caching.StateScheme = rawdb.HashScheme
	builder.nodeConfig.BlockValidator.Enable = false
	builder.nodeConfig.Staker.Enable = true
	builder.nodeConfig.BatchPoster.Enable = true
	builder.nodeConfig.ParentChainReader.Enable = true
	builder.nodeConfig.ParentChainReader.OldHeaderTimeout = 10 * time.Minute

	valConf := valnode.TestValidationConfig
	valConf.UseJit = jit
	_, valStack := createTestValidationNode(t, ctx, &valConf)
	configByValidationNode(builder.nodeConfig, valStack)

	builder.execConfig.Sequencer.MaxRevertGasReject = 0

	builderCleanup := builder.Build(t)

	cleanup := func() {
		builderCleanup()
		cancel()
	}

	auth := builder.L2Info.GetDefaultTransactOpts("Owner", ctx)

	arbOwner, err := pgen.NewArbOwner(types.ArbOwnerAddress, builder.L2.Client)
	Require(t, err)
	arbDebug, err := pgen.NewArbDebug(types.ArbDebugAddress, builder.L2.Client)
	Require(t, err)

	ensure := func(tx *types.Transaction, err error) *types.Receipt {
		t.Helper()
		Require(t, err)
		receipt, err := EnsureTxSucceeded(ctx, builder.L2.Client, tx)
		Require(t, err)
		return receipt
	}

	// Set random pricing params
	inkPrice := testhelpers.RandomUint32(1, 20000) // evm to ink
	colors.PrintGrey(fmt.Sprintf("ink price=%d", inkPrice))

	ensure(arbDebug.BecomeChainOwner(&auth))
	ensure(arbOwner.SetInkPrice(&auth, inkPrice))
	return builder, auth, cleanup
}

func readWasmFile(t *testing.T, file string) ([]byte, []byte) {
	t.Helper()
	name := strings.TrimSuffix(filepath.Base(file), filepath.Ext(file))
	source, err := os.ReadFile(file)
	Require(t, err)

	// chose a random dictionary for testing, but keep the same files consistent
	// #nosec G115
	randDict := arbcompress.Dictionary((len(file) + len(t.Name())) % 2)

	wasmSource, err := programs.Wat2Wasm(source)
	Require(t, err)
	wasm, err := arbcompress.Compress(wasmSource, arbcompress.LEVEL_WELL, randDict)
	Require(t, err)

	toKb := func(data []byte) float64 { return float64(len(data)) / 1024.0 }
	colors.PrintGrey(fmt.Sprintf("%v: len %.2fK vs %.2fK", name, toKb(wasm), toKb(wasmSource)))

	wasm = append(state.NewStylusPrefix(byte(randDict)), wasm...)
	return wasm, wasmSource
}

func deployWasm(
	t *testing.T, ctx context.Context, auth bind.TransactOpts, l2client *ethclient.Client, file string,
) common.Address {
	name := strings.TrimSuffix(filepath.Base(file), filepath.Ext(file))
	wasm, _ := readWasmFile(t, file)
	auth.GasLimit = 32000000 // skip gas estimation
	program := deployContract(t, ctx, auth, l2client, wasm)
	colors.PrintGrey(name, ": deployed to ", program.Hex())
	activateWasm(t, ctx, auth, l2client, program, name)
	return program
}

func activateWasm(
	t *testing.T,
	ctx context.Context,
	auth bind.TransactOpts,
	l2client *ethclient.Client,
	program common.Address,
	name string,
) {
	arbWasm, err := pgen.NewArbWasm(types.ArbWasmAddress, l2client)
	Require(t, err)

	timed(t, "activate "+name, func() {
		auth.Value = oneEth
		tx, err := arbWasm.ActivateProgram(&auth, program)
		Require(t, err)
		_, err = EnsureTxSucceeded(ctx, l2client, tx)
		Require(t, err)
	})
}

func argsForStorageRead(key common.Hash) []byte {
	args := []byte{0x00}
	args = append(args, key[:]...)
	return args
}

func argsForStorageWrite(key, value common.Hash) []byte {
	args := []byte{0x01}
	args = append(args, key[:]...)
	args = append(args, value[:]...)
	return args
}

func argsForMulticall(opcode vm.OpCode, address common.Address, value *big.Int, calldata []byte) []byte {
	kinds := make(map[vm.OpCode]byte)
	kinds[vm.CALL] = 0x00
	kinds[vm.DELEGATECALL] = 0x01
	kinds[vm.STATICCALL] = 0x02

	args := []byte{0x01}
	length := 21 + len(calldata)
	if opcode == vm.CALL {
		length += 32
	}
	// #nosec G115
	args = append(args, arbmath.Uint32ToBytes(uint32(length))...)
	args = append(args, kinds[opcode])
	if opcode == vm.CALL {
		if value == nil {
			value = common.Big0
		}
		args = append(args, common.BigToHash(value).Bytes()...)
	}
	args = append(args, address.Bytes()...)
	args = append(args, calldata...)
	return args
}

func multicallAppend(calls []byte, opcode vm.OpCode, address common.Address, inner []byte) []byte {
	calls[0] += 1 // add another call
	calls = append(calls, argsForMulticall(opcode, address, nil, inner)[1:]...)
	return calls
}

func multicallEmptyArgs() []byte {
	return []byte{0} // number of actions
}

func multicallAppendStore(args []byte, key, value common.Hash, emitLog bool) []byte {
	var action byte = 0x10
	if emitLog {
		action |= 0x08
	}
	args[0] += 1
	args = binary.BigEndian.AppendUint32(args, 1+64) // length
	args = append(args, action)
	args = append(args, key.Bytes()...)
	args = append(args, value.Bytes()...)
	return args
}

func multicallAppendLoad(args []byte, key common.Hash, emitLog bool) []byte {
	var action byte = 0x11
	if emitLog {
		action |= 0x08
	}
	args[0] += 1
	args = binary.BigEndian.AppendUint32(args, 1+32) // length
	args = append(args, action)
	args = append(args, key.Bytes()...)
	return args
}

func assertStorageAt(
	t *testing.T, ctx context.Context, l2client *ethclient.Client, contract common.Address, key, value common.Hash,
) {
	t.Helper()
	storedBytes, err := l2client.StorageAt(ctx, contract, key, nil)
	Require(t, err)
	storedValue := common.BytesToHash(storedBytes)
	if value != storedValue {
		Fatal(t, "wrong value", value, storedValue)
	}
}

func rustFile(name string) string {
	return fmt.Sprintf("../arbitrator/stylus/tests/%v/target/wasm32-unknown-unknown/release/%v.wasm", name, name)
}

func watFile(name string) string {
	return fmt.Sprintf("../arbitrator/stylus/tests/%v.wat", name)
}

func waitForSequencer(t *testing.T, builder *NodeBuilder, block uint64) {
	t.Helper()
	msgCount := arbutil.BlockNumberToMessageCount(block, 0)
	doUntil(t, 20*time.Millisecond, 500, func() bool {
		batchCount, err := builder.L2.ConsensusNode.InboxTracker.GetBatchCount()
		Require(t, err)
		meta, err := builder.L2.ConsensusNode.InboxTracker.GetBatchMetadata(batchCount - 1)
		Require(t, err)
		msgExecuted, err := builder.L2.ExecNode.ExecEngine.HeadMessageNumber()
		Require(t, err)
		return msgExecuted+1 >= msgCount && meta.MessageCount >= msgCount
	})
}

func timed(t *testing.T, message string, lambda func()) {
	t.Helper()
	now := time.Now()
	lambda()
	passed := time.Since(now)
	colors.PrintGrey("Time to ", message, ": ", passed.String())
}

func formatTime(duration time.Duration) string {
	span := float64(duration.Nanoseconds())
	unit := 0
	units := []string{"ns", "μs", "ms", "s", "min", "h", "d", "w", "mo", "yr", "dec", "cent", "mill", "eon"}
	scale := []float64{1000., 1000., 1000., 60., 60., 24., 7., 4.34, 12., 10., 10., 10., 1000000.}
	for span >= scale[unit] && unit < len(scale) {
		span /= scale[unit]
		unit += 1
	}
	return fmt.Sprintf("%.2f%s", span, units[unit])
}

func testWasmRecreate(t *testing.T, builder *NodeBuilder, storeTx *types.Transaction, loadTx *types.Transaction, want []byte) {
	ctx := builder.ctx
	l2info := builder.L2Info
	l2client := builder.L2.Client

	// do an onchain call - store value
	Require(t, l2client.SendTransaction(ctx, storeTx))
	_, err := EnsureTxSucceeded(ctx, l2client, storeTx)
	Require(t, err)

	testDir := t.TempDir()
	nodeBStack := testhelpers.CreateStackConfigForTest(testDir)
	nodeB, cleanupB := builder.Build2ndNode(t, &SecondNodeParams{stackConfig: nodeBStack})

	_, err = EnsureTxSucceeded(ctx, nodeB.Client, storeTx)
	Require(t, err)

	// make sure reading 2nd value succeeds from 2nd node
	result, err := arbutil.SendTxAsCall(ctx, nodeB.Client, loadTx, l2info.GetAddress("Owner"), nil, true)
	Require(t, err)
	if !bytes.Equal(result, want) {
		t.Fatalf("got wrong value, got %x, want %x", result, want)
	}
	// close nodeB
	cleanupB()

	// delete wasm dir of nodeB

	wasmPath := filepath.Join(testDir, "system_tests.test", "wasm")
	dirContents, err := os.ReadDir(wasmPath)
	Require(t, err)
	if len(dirContents) == 0 {
		Fatal(t, "not contents found before delete")
	}
	os.RemoveAll(wasmPath)

	// recreate nodeB - using same source dir (wasm deleted)
	nodeB, cleanupB = builder.Build2ndNode(t, &SecondNodeParams{stackConfig: nodeBStack})

	// test nodeB - sees existing transaction
	_, err = EnsureTxSucceeded(ctx, nodeB.Client, storeTx)
	Require(t, err)

	// test nodeB - answers eth_call (requires reloading wasm)
	result, err = arbutil.SendTxAsCall(ctx, nodeB.Client, loadTx, l2info.GetAddress("Owner"), nil, true)
	Require(t, err)
	if !bytes.Equal(result, want) {
		t.Fatalf("got wrong value, got %x, want %x", result, want)
	}

	// send new tx (requires wasm) and check nodeB sees it as well
	Require(t, l2client.SendTransaction(ctx, loadTx))

	_, err = EnsureTxSucceeded(ctx, l2client, loadTx)
	Require(t, err)

	_, err = EnsureTxSucceeded(ctx, nodeB.Client, loadTx)
	Require(t, err)

	cleanupB()
	dirContents, err = os.ReadDir(wasmPath)
	Require(t, err)
	if len(dirContents) == 0 {
		Fatal(t, "not contents found before delete")
	}
	os.RemoveAll(wasmPath)
}

func TestWasmRecreate(t *testing.T) {
	builder, auth, cleanup := setupProgramTest(t, true)
	ctx := builder.ctx
	l2info := builder.L2Info
	l2client := builder.L2.Client
	defer cleanup()

	storage := deployWasm(t, ctx, auth, l2client, rustFile("storage"))

	zero := common.Hash{}
	val := common.HexToHash("0x121233445566")

	storeTx := l2info.PrepareTxTo("Owner", &storage, l2info.TransferGas, nil, argsForStorageWrite(zero, val))
	loadTx := l2info.PrepareTxTo("Owner", &storage, l2info.TransferGas, nil, argsForStorageRead(zero))

	testWasmRecreate(t, builder, storeTx, loadTx, val[:])
}

func TestWasmRecreateWithDelegatecall(t *testing.T) {
	builder, auth, cleanup := setupProgramTest(t, true)
	ctx := builder.ctx
	l2info := builder.L2Info
	l2client := builder.L2.Client
	defer cleanup()

	storage := deployWasm(t, ctx, auth, l2client, rustFile("storage"))
	multicall := deployWasm(t, ctx, auth, l2client, rustFile("multicall"))

	zero := common.Hash{}
	val := common.HexToHash("0x121233445566")

	data := argsForMulticall(vm.DELEGATECALL, storage, big.NewInt(0), argsForStorageWrite(zero, val))
	storeTx := l2info.PrepareTxTo("Owner", &multicall, l2info.TransferGas, nil, data)

	data = argsForMulticall(vm.DELEGATECALL, storage, big.NewInt(0), argsForStorageRead(zero))
	loadTx := l2info.PrepareTxTo("Owner", &multicall, l2info.TransferGas, nil, data)

	testWasmRecreate(t, builder, storeTx, loadTx, val[:])
}

// createMapFromDb is used in verifying if wasm store rebuilding works
func createMapFromDb(db ethdb.KeyValueStore) (map[string][]byte, error) {
	iter := db.NewIterator(nil, nil)
	defer iter.Release()

	dataMap := make(map[string][]byte)

	for iter.Next() {
		key := iter.Key()
		value := iter.Value()

		dataMap[string(key)] = value
	}

	if err := iter.Error(); err != nil {
		return nil, fmt.Errorf("iterator error: %w", err)
	}

	return dataMap, nil
}

func TestWasmStoreRebuilding(t *testing.T) {
	builder, auth, cleanup := setupProgramTest(t, true, func(b *NodeBuilder) {
		b.WithExtraArchs(allWasmTargets)
	})
	ctx := builder.ctx
	l2info := builder.L2Info
	l2client := builder.L2.Client
	defer cleanup()

	storage := deployWasm(t, ctx, auth, l2client, rustFile("storage"))

	zero := common.Hash{}
	val := common.HexToHash("0x121233445566")

	// do an onchain call - store value
	storeTx := l2info.PrepareTxTo("Owner", &storage, l2info.TransferGas, nil, argsForStorageWrite(zero, val))
	Require(t, l2client.SendTransaction(ctx, storeTx))
	_, err := EnsureTxSucceeded(ctx, l2client, storeTx)
	Require(t, err)

	testDir := t.TempDir()
	nodeBStack := testhelpers.CreateStackConfigForTest(testDir)
	nodeB, cleanupB := builder.Build2ndNode(t, &SecondNodeParams{stackConfig: nodeBStack})

	_, err = EnsureTxSucceeded(ctx, nodeB.Client, storeTx)
	Require(t, err)

	// make sure reading 2nd value succeeds from 2nd node
	loadTx := l2info.PrepareTxTo("Owner", &storage, l2info.TransferGas, nil, argsForStorageRead(zero))
	result, err := arbutil.SendTxAsCall(ctx, nodeB.Client, loadTx, l2info.GetAddress("Owner"), nil, true)
	Require(t, err)
	if common.BytesToHash(result) != val {
		Fatal(t, "got wrong value")
	}

	wasmDb := nodeB.ExecNode.Backend.ArbInterface().BlockChain().StateCache().WasmStore()

	storeMap, err := createMapFromDb(wasmDb)
	Require(t, err)

	checkWasmStoreContent(t, wasmDb, builder.execConfig.StylusTarget.ExtraArchs, 1)
	// close nodeB
	cleanupB()

	// delete wasm dir of nodeB
	wasmPath := filepath.Join(testDir, "system_tests.test", "wasm")
	dirContents, err := os.ReadDir(wasmPath)
	Require(t, err)
	if len(dirContents) == 0 {
		Fatal(t, "not contents found before delete")
	}
	os.RemoveAll(wasmPath)

	// recreate nodeB - using same source dir (wasm deleted)
	nodeB, cleanupB = builder.Build2ndNode(t, &SecondNodeParams{stackConfig: nodeBStack})
	bc := nodeB.ExecNode.Backend.ArbInterface().BlockChain()

	wasmDbAfterDelete := nodeB.ExecNode.Backend.ArbInterface().BlockChain().StateCache().WasmStore()
	storeMapAfterDelete, err := createMapFromDb(wasmDbAfterDelete)
	Require(t, err)
	if len(storeMapAfterDelete) != 0 {
		Fatal(t, "non-empty wasm store after it was previously deleted")
	}

	// Start rebuilding and wait for it to finish
	log.Info("starting rebuilding of wasm store")
	execConfig := nodeB.ExecNode.ConfigFetcher()
	Require(t, gethexec.RebuildWasmStore(ctx, wasmDbAfterDelete, nodeB.ExecNode.ChainDB, execConfig.RPC.MaxRecreateStateDepth, &execConfig.StylusTarget, bc, common.Hash{}, bc.CurrentBlock().Hash()))

	wasmDbAfterRebuild := nodeB.ExecNode.Backend.ArbInterface().BlockChain().StateCache().WasmStore()

	// Before comparing, check if rebuilding was set to done and then delete the keys that are used to track rebuilding status
	status, err := gethexec.ReadFromKeyValueStore[common.Hash](wasmDbAfterRebuild, gethexec.RebuildingPositionKey)
	Require(t, err)
	if status != gethexec.RebuildingDone {
		Fatal(t, "rebuilding was not set to done after successful completion")
	}
	Require(t, wasmDbAfterRebuild.Delete(gethexec.RebuildingPositionKey))
	Require(t, wasmDbAfterRebuild.Delete(gethexec.RebuildingStartBlockHashKey))

	rebuiltStoreMap, err := createMapFromDb(wasmDbAfterRebuild)
	Require(t, err)

	// Check if rebuilding worked
	if len(storeMap) != len(rebuiltStoreMap) {
		Fatal(t, "size mismatch while rebuilding wasm store:", "want", len(storeMap), "got", len(rebuiltStoreMap))
	}
	for key, value1 := range storeMap {
		value2, exists := rebuiltStoreMap[key]
		if !exists {
			Fatal(t, "rebuilt wasm store doesn't have key from original")
		}
		if !bytes.Equal(value1, value2) {
			Fatal(t, "rebuilt wasm store has incorrect value from original")
		}
	}

	checkWasmStoreContent(t, wasmDbAfterRebuild, builder.execConfig.StylusTarget.ExtraArchs, 1)
	cleanupB()
}

func readModuleHashes(t *testing.T, wasmDb ethdb.KeyValueStore) []common.Hash {
	modulesSet := make(map[common.Hash]struct{})
	asmPrefix := []byte{0x00, 'w'}
	it := wasmDb.NewIterator(asmPrefix, nil)
	defer it.Release()
	for it.Next() {
		key := it.Key()
		if len(key) != rawdb.WasmKeyLen {
			t.Fatalf("unexpected activated module key length, len: %d, key: %v", len(key), key)
		}
		moduleHash := key[rawdb.WasmPrefixLen:]
		if len(moduleHash) != common.HashLength {
			t.Fatalf("Invalid moduleHash length in key: %v, moduleHash: %v", key, moduleHash)
		}
		modulesSet[common.BytesToHash(moduleHash)] = struct{}{}
	}
	modules := make([]common.Hash, 0, len(modulesSet))
	for module := range modulesSet {
		modules = append(modules, module)
	}
	return modules
}

func checkWasmStoreContent(t *testing.T, wasmDb ethdb.KeyValueStore, targets []string, numModules int) {
	modules := readModuleHashes(t, wasmDb)
	if len(modules) != numModules {
		t.Fatalf("Unexpected number of module hashes found in wasm store, want: %d, have: %d", numModules, len(modules))
	}
	for _, module := range modules {
		for _, target := range targets {
			wasmTarget := ethdb.WasmTarget(target)
			if !rawdb.IsSupportedWasmTarget(wasmTarget) {
				t.Fatalf("internal test error - unsupported target passed to checkWasmStoreContent: %v", target)
			}
			func() {
				defer func() {
					if r := recover(); r != nil {
						t.Fatalf("Failed to read activated asm for target: %v, module: %v", target, module)
					}
				}()
				_ = rawdb.ReadActivatedAsm(wasmDb, wasmTarget, module)
			}()
		}
	}
}

func deployWasmAndGetEntrySizeEstimateBytes(
	t *testing.T,
	builder *NodeBuilder,
	auth bind.TransactOpts,
	wasmName string,
) (common.Address, uint64) {
	ctx := builder.ctx
	l2client := builder.L2.Client

	wasm, _ := readWasmFile(t, rustFile(wasmName))
	arbWasm, err := pgen.NewArbWasm(types.ArbWasmAddress, l2client)
	Require(t, err, ", wasmName:", wasmName)

	programAddress := deployContract(t, ctx, auth, l2client, wasm)
	tx, err := arbWasm.ActivateProgram(&auth, programAddress)
	Require(t, err, ", wasmName:", wasmName)
	receipt, err := EnsureTxSucceeded(ctx, l2client, tx)
	Require(t, err, ", wasmName:", wasmName)

	if len(receipt.Logs) != 1 {
		Fatal(t, "expected 1 log while activating, got ", len(receipt.Logs), ", wasmName:", wasmName)
	}
	log, err := arbWasm.ParseProgramActivated(*receipt.Logs[0])
	Require(t, err, ", wasmName:", wasmName)

	statedb, err := builder.L2.ExecNode.Backend.ArbInterface().BlockChain().State()
	Require(t, err, ", wasmName:", wasmName)

	module, err := statedb.TryGetActivatedAsm(rawdb.LocalTarget(), log.ModuleHash)
	Require(t, err, ", wasmName:", wasmName)

	entrySizeEstimateBytes := programs.GetEntrySizeEstimateBytes(module, log.Version, true)
	// just a sanity check
	if entrySizeEstimateBytes == 0 {
		Fatal(t, "entrySizeEstimateBytes is 0, wasmName:", wasmName)
	}
	return programAddress, entrySizeEstimateBytes
}

func TestWasmLruCache(t *testing.T) {
	builder, auth, cleanup := setupProgramTest(t, true)
	ctx := builder.ctx
	l2info := builder.L2Info
	l2client := builder.L2.Client
	defer cleanup()

	ensure := func(tx *types.Transaction, err error) *types.Receipt {
		t.Helper()
		Require(t, err)
		receipt, err := EnsureTxSucceeded(ctx, l2client, tx)
		Require(t, err)
		return receipt
	}

	auth.GasLimit = 32000000
	auth.Value = oneEth

	fallibleProgramAddress, fallibleEntrySize := deployWasmAndGetEntrySizeEstimateBytes(t, builder, auth, "fallible")
	keccakProgramAddress, keccakEntrySize := deployWasmAndGetEntrySizeEstimateBytes(t, builder, auth, "keccak")
	mathProgramAddress, mathEntrySize := deployWasmAndGetEntrySizeEstimateBytes(t, builder, auth, "math")
	t.Log(
		"entrySizeEstimateBytes, ",
		"fallible:", fallibleEntrySize,
		"keccak:", keccakEntrySize,
		"math:", mathEntrySize,
	)
	if fallibleEntrySize == keccakEntrySize || fallibleEntrySize == mathEntrySize || keccakEntrySize == mathEntrySize {
		Fatal(t, "at least two programs have the same entry size")
	}

	programs.ClearWasmLruCache()
	checkLruCacheMetrics(t, programs.WasmLruCacheMetrics{
		Count:     0,
		SizeBytes: 0,
	})

	programs.SetWasmLruCacheCapacity(fallibleEntrySize - 1)
	// fallible wasm program will not be cached since its size is greater than lru cache capacity
	tx := l2info.PrepareTxTo("Owner", &fallibleProgramAddress, l2info.TransferGas, nil, []byte{0x01})
	ensure(tx, l2client.SendTransaction(ctx, tx))
	checkLruCacheMetrics(t, programs.WasmLruCacheMetrics{
		Count:     0,
		SizeBytes: 0,
	})

	programs.SetWasmLruCacheCapacity(
		fallibleEntrySize + keccakEntrySize + mathEntrySize - 1,
	)
	// fallible wasm program will be cached
	tx = l2info.PrepareTxTo("Owner", &fallibleProgramAddress, l2info.TransferGas, nil, []byte{0x01})
	ensure(tx, l2client.SendTransaction(ctx, tx))
	checkLruCacheMetrics(t, programs.WasmLruCacheMetrics{
		Count:     1,
		SizeBytes: fallibleEntrySize,
	})

	// keccak wasm program will be cached
	tx = l2info.PrepareTxTo("Owner", &keccakProgramAddress, l2info.TransferGas, nil, []byte{0x01})
	ensure(tx, l2client.SendTransaction(ctx, tx))
	checkLruCacheMetrics(t, programs.WasmLruCacheMetrics{
		Count:     2,
		SizeBytes: fallibleEntrySize + keccakEntrySize,
	})

	// math wasm program will be cached, but fallible will be evicted since (fallible + keccak + math) > lruCacheCapacity
	tx = l2info.PrepareTxTo("Owner", &mathProgramAddress, l2info.TransferGas, nil, []byte{0x01})
	ensure(tx, l2client.SendTransaction(ctx, tx))
	checkLruCacheMetrics(t, programs.WasmLruCacheMetrics{
		Count:     2,
		SizeBytes: keccakEntrySize + mathEntrySize,
	})
}

func checkLongTermCacheMetrics(t *testing.T, expected programs.WasmLongTermCacheMetrics) {
	t.Helper()
	longTermMetrics := programs.GetWasmCacheMetrics().LongTerm
	if longTermMetrics.Count != expected.Count {
		t.Fatalf("longTermMetrics.Count, expected: %v, actual: %v", expected.Count, longTermMetrics.Count)
	}
	if longTermMetrics.SizeBytes != expected.SizeBytes {
		t.Fatalf("longTermMetrics.SizeBytes, expected: %v, actual: %v", expected.SizeBytes, longTermMetrics.SizeBytes)
	}
}

func checkLruCacheMetrics(t *testing.T, expected programs.WasmLruCacheMetrics) {
	t.Helper()
	lruMetrics := programs.GetWasmCacheMetrics().Lru
	if lruMetrics.Count != expected.Count {
		t.Fatalf("lruMetrics.Count, expected: %v, actual: %v", expected.Count, lruMetrics.Count)
	}
	if lruMetrics.SizeBytes != expected.SizeBytes {
		t.Fatalf("lruMetrics.SizeBytes, expected: %v, actual: %v", expected.SizeBytes, lruMetrics.SizeBytes)
	}
}

func TestWasmLongTermCache(t *testing.T) {
	builder, ownerAuth, cleanup := setupProgramTest(t, true, func(builder *NodeBuilder) {
		builder.WithStylusLongTermCache(true)
	})
	ctx := builder.ctx
	l2info := builder.L2Info
	l2client := builder.L2.Client
	defer cleanup()

	ensure := func(tx *types.Transaction, err error) *types.Receipt {
		t.Helper()
		Require(t, err)
		receipt, err := EnsureTxSucceeded(ctx, l2client, tx)
		Require(t, err)
		return receipt
	}

	arbWasmCache, err := pgen.NewArbWasmCache(types.ArbWasmCacheAddress, builder.L2.Client)
	Require(t, err)
	arbOwner, err := pgen.NewArbOwner(types.ArbOwnerAddress, builder.L2.Client)
	Require(t, err)
	ensure(arbOwner.SetInkPrice(&ownerAuth, 10_000))

	ownerAuth.GasLimit = 32000000
	ownerAuth.Value = oneEth

	fallibleProgramAddress, fallibleEntrySize := deployWasmAndGetEntrySizeEstimateBytes(t, builder, ownerAuth, "fallible")
	keccakProgramAddress, keccakEntrySize := deployWasmAndGetEntrySizeEstimateBytes(t, builder, ownerAuth, "keccak")
	mathProgramAddress, mathEntrySize := deployWasmAndGetEntrySizeEstimateBytes(t, builder, ownerAuth, "math")
	t.Log(
		"entrySizeEstimateBytes, ",
		"fallible:", fallibleEntrySize,
		"keccak:", keccakEntrySize,
		"math:", mathEntrySize,
	)
	if fallibleEntrySize == keccakEntrySize || fallibleEntrySize == mathEntrySize || keccakEntrySize == mathEntrySize {
		Fatal(t, "at least two programs have the same entry size")
	}

	ownerAuth.Value = common.Big0

	programs.ClearWasmLongTermCache()
	checkLongTermCacheMetrics(t, programs.WasmLongTermCacheMetrics{
		Count:     0,
		SizeBytes: 0,
	})

	// fallible wasm program will not be cached since caching is not set for this program
	tx := l2info.PrepareTxTo("Owner", &fallibleProgramAddress, l2info.TransferGas, nil, []byte{0x01})
	ensure(tx, l2client.SendTransaction(ctx, tx))
	checkLongTermCacheMetrics(t, programs.WasmLongTermCacheMetrics{
		Count:     0,
		SizeBytes: 0,
	})

	ensure(arbWasmCache.CacheProgram(&ownerAuth, fallibleProgramAddress))
	// fallible wasm program will be cached
	tx = l2info.PrepareTxTo("Owner", &fallibleProgramAddress, l2info.TransferGas, nil, []byte{0x01})
	ensure(tx, l2client.SendTransaction(ctx, tx))
	checkLongTermCacheMetrics(t, programs.WasmLongTermCacheMetrics{
		Count:     1,
		SizeBytes: fallibleEntrySize,
	})

	// keccak wasm program will be cached
	ensure(arbWasmCache.CacheProgram(&ownerAuth, keccakProgramAddress))
	tx = l2info.PrepareTxTo("Owner", &keccakProgramAddress, l2info.TransferGas, nil, []byte{0x01})
	ensure(tx, l2client.SendTransaction(ctx, tx))
	checkLongTermCacheMetrics(t, programs.WasmLongTermCacheMetrics{
		Count:     2,
		SizeBytes: fallibleEntrySize + keccakEntrySize,
	})

	// math wasm program will not be cached
	tx = l2info.PrepareTxTo("Owner", &mathProgramAddress, l2info.TransferGas, nil, []byte{0x01})
	ensure(tx, l2client.SendTransaction(ctx, tx))
	checkLongTermCacheMetrics(t, programs.WasmLongTermCacheMetrics{
		Count:     2,
		SizeBytes: fallibleEntrySize + keccakEntrySize,
	})

	// math wasm program will be cached
	ensure(arbWasmCache.CacheProgram(&ownerAuth, mathProgramAddress))
	tx = l2info.PrepareTxTo("Owner", &mathProgramAddress, l2info.TransferGas, nil, []byte{0x01})
	ensure(tx, l2client.SendTransaction(ctx, tx))
	checkLongTermCacheMetrics(t, programs.WasmLongTermCacheMetrics{
		Count:     3,
		SizeBytes: fallibleEntrySize + keccakEntrySize + mathEntrySize,
	})

	statedb, err := builder.L2.ExecNode.Backend.ArbInterface().BlockChain().State()
	Require(t, err)
	fallibleProgramHash := statedb.GetCodeHash(fallibleProgramAddress)
	keccakProgramHash := statedb.GetCodeHash(keccakProgramAddress)
	mathProgramHash := statedb.GetCodeHash(mathProgramAddress)

	ensure(arbWasmCache.EvictCodehash(&ownerAuth, keccakProgramHash))
	checkLongTermCacheMetrics(t, programs.WasmLongTermCacheMetrics{
		Count:     2,
		SizeBytes: fallibleEntrySize + mathEntrySize,
	})

	// keccak wasm program will not be cached
	tx = l2info.PrepareTxTo("Owner", &keccakProgramAddress, l2info.TransferGas, nil, []byte{0x01})
	ensure(tx, l2client.SendTransaction(ctx, tx))
	checkLongTermCacheMetrics(t, programs.WasmLongTermCacheMetrics{
		Count:     2,
		SizeBytes: fallibleEntrySize + mathEntrySize,
	})

	// keccak wasm program will be cached
	ensure(arbWasmCache.CacheProgram(&ownerAuth, keccakProgramAddress))
	tx = l2info.PrepareTxTo("Owner", &mathProgramAddress, l2info.TransferGas, nil, []byte{0x01})
	ensure(tx, l2client.SendTransaction(ctx, tx))
	checkLongTermCacheMetrics(t, programs.WasmLongTermCacheMetrics{
		Count:     3,
		SizeBytes: fallibleEntrySize + keccakEntrySize + mathEntrySize,
	})

	ensure(arbWasmCache.EvictCodehash(&ownerAuth, fallibleProgramHash))
	checkLongTermCacheMetrics(t, programs.WasmLongTermCacheMetrics{
		Count:     2,
		SizeBytes: keccakEntrySize + mathEntrySize,
	})

	ensure(arbWasmCache.EvictCodehash(&ownerAuth, mathProgramHash))
	checkLongTermCacheMetrics(t, programs.WasmLongTermCacheMetrics{
		Count:     1,
		SizeBytes: keccakEntrySize,
	})

	ensure(arbWasmCache.EvictCodehash(&ownerAuth, keccakProgramHash))
	checkLongTermCacheMetrics(t, programs.WasmLongTermCacheMetrics{
		Count:     0,
		SizeBytes: 0,
	})
}

func TestRepopulateWasmLongTermCacheFromLru(t *testing.T) {
	builder, ownerAuth, cleanup := setupProgramTest(t, true, func(builder *NodeBuilder) {
		builder.WithStylusLongTermCache(true)
	})
	ctx := builder.ctx
	l2info := builder.L2Info
	l2client := builder.L2.Client
	defer cleanup()

	ensure := func(tx *types.Transaction, err error) *types.Receipt {
		t.Helper()
		Require(t, err)
		receipt, err := EnsureTxSucceeded(ctx, l2client, tx)
		Require(t, err)
		return receipt
	}

	arbWasmCache, err := pgen.NewArbWasmCache(types.ArbWasmCacheAddress, builder.L2.Client)
	Require(t, err)
	arbOwner, err := pgen.NewArbOwner(types.ArbOwnerAddress, builder.L2.Client)
	Require(t, err)
	ensure(arbOwner.SetInkPrice(&ownerAuth, 10_000))

	ownerAuth.GasLimit = 32000000
	ownerAuth.Value = oneEth

	fallibleProgramAddress, fallibleEntrySize := deployWasmAndGetEntrySizeEstimateBytes(t, builder, ownerAuth, "fallible")
	keccakProgramAddress, keccakEntrySize := deployWasmAndGetEntrySizeEstimateBytes(t, builder, ownerAuth, "keccak")
	mathProgramAddress, mathEntrySize := deployWasmAndGetEntrySizeEstimateBytes(t, builder, ownerAuth, "math")
	if fallibleEntrySize == keccakEntrySize || fallibleEntrySize == mathEntrySize || keccakEntrySize == mathEntrySize {
		Fatal(t, "at least two programs have the same entry size")
	}

	ownerAuth.Value = common.Big0

	programs.ClearWasmLongTermCache()
	programs.ClearWasmLruCache()
	// only 2 out of 3 programs should fit lru
	programs.SetWasmLruCacheCapacity(
		fallibleEntrySize + keccakEntrySize + mathEntrySize - 1,
	)

	checkLongTermCacheMetrics(t, programs.WasmLongTermCacheMetrics{
		Count:     0,
		SizeBytes: 0,
	})
	checkLruCacheMetrics(t, programs.WasmLruCacheMetrics{
		Count:     0,
		SizeBytes: 0,
	})

	ensure(arbWasmCache.CacheProgram(&ownerAuth, fallibleProgramAddress))
	checkLruCacheMetrics(t, programs.WasmLruCacheMetrics{
		Count:     0,
		SizeBytes: 0,
	})
	checkLongTermCacheMetrics(t, programs.WasmLongTermCacheMetrics{
		Count:     1,
		SizeBytes: fallibleEntrySize,
	})

	// clear long term cache to emulate restart
	programs.ClearWasmLongTermCache()
	programs.ClearWasmLruCache()

	checkLruCacheMetrics(t, programs.WasmLruCacheMetrics{
		Count:     0,
		SizeBytes: 0,
	})
	checkLongTermCacheMetrics(t, programs.WasmLongTermCacheMetrics{
		Count:     0,
		SizeBytes: 0,
	})

	nonce := builder.L2Info.GetInfoWithPrivKey("Owner").Nonce.Load()
	tx := l2info.PrepareTxTo("Owner", &fallibleProgramAddress, l2info.TransferGas, nil, []byte{0x01})
	_, err = arbutil.SendTxAsCall(ctx, l2client, tx, l2info.GetAddress("Owner"), nil, true)
	Require(t, err)
	// restore nonce in L2Info
	builder.L2Info.GetInfoWithPrivKey("Owner").Nonce.Store(nonce)
	// fallibleProgram should be added only to lru cache as the api call should be processed with wasm cache tag = 0
	checkLruCacheMetrics(t, programs.WasmLruCacheMetrics{
		Count:     1,
		SizeBytes: fallibleEntrySize,
	})
	checkLongTermCacheMetrics(t, programs.WasmLongTermCacheMetrics{
		Count:     0,
		SizeBytes: 0,
	})

	tx = l2info.PrepareTxTo("Owner", &keccakProgramAddress, l2info.TransferGas, nil, []byte{0x01})
	ensure(tx, l2client.SendTransaction(ctx, tx))
	checkLruCacheMetrics(t, programs.WasmLruCacheMetrics{
		Count:     2,
		SizeBytes: fallibleEntrySize + keccakEntrySize,
	})
	checkLongTermCacheMetrics(t, programs.WasmLongTermCacheMetrics{
		Count:     0,
		SizeBytes: 0,
	})

	tx = l2info.PrepareTxTo("Owner", &fallibleProgramAddress, l2info.TransferGas, nil, []byte{0x01})
	ensure(tx, l2client.SendTransaction(ctx, tx))
	checkLruCacheMetrics(t, programs.WasmLruCacheMetrics{
		Count:     2,
		SizeBytes: fallibleEntrySize + keccakEntrySize,
	})
	checkLongTermCacheMetrics(t, programs.WasmLongTermCacheMetrics{
		Count:     1,
		SizeBytes: fallibleEntrySize,
	})

	// mathProgram should end up in lru cache and
	// as result fallibleProgram should be evicted as least recently used item (tx that restores the program back to long term cache shouldn't promote the lru item);
	// fallibleProgram should remain in long term cache
	tx = l2info.PrepareTxTo("Owner", &mathProgramAddress, l2info.TransferGas, nil, []byte{0x01})
	ensure(tx, l2client.SendTransaction(ctx, tx))
	checkLruCacheMetrics(t, programs.WasmLruCacheMetrics{
		Count:     2,
		SizeBytes: keccakEntrySize + mathEntrySize,
	})
	checkLongTermCacheMetrics(t, programs.WasmLongTermCacheMetrics{
		Count:     1,
		SizeBytes: fallibleEntrySize,
	})
}<|MERGE_RESOLUTION|>--- conflicted
+++ resolved
@@ -425,14 +425,7 @@
 
 	// Captures a block_inputs json file for the block that included the
 	// storage write transaction. Include wasm targets necessary for arbitrator prover and jit binaries
-<<<<<<< HEAD
-	flag.Parse()
-	if *validatorInputsWriterBaseDir != "" {
-		recordBlock(t, receipt.BlockNumber.Uint64(), builder, *validatorInputsWriterBaseDir, rawdb.TargetWavm, rawdb.LocalTarget())
-	}
-=======
-	recordBlock(t, receipt.BlockNumber.Uint64(), builder)
->>>>>>> 80872b47
+	recordBlock(t, receipt.BlockNumber.Uint64(), builder, rawdb.TargetWavm, rawdb.LocalTarget())
 }
 
 func TestProgramTransientStorage(t *testing.T) {
