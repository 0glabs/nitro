// Copyright 2021-2023, Offchain Labs, Inc.
// For license information, see https://github.com/nitro/blob/master/LICENSE

package arbtest

import (
	"bytes"
	"context"
	"encoding/binary"
	"encoding/hex"
	"encoding/json"
	"io"
	"math/big"
	"net"
	"net/http"
	"os"
	"reflect"
	"strconv"
	"strings"
	"testing"
	"time"

	"github.com/offchainlabs/nitro/arbos"
	"github.com/offchainlabs/nitro/arbos/arbostypes"
	"github.com/offchainlabs/nitro/arbos/util"
	"github.com/offchainlabs/nitro/arbstate/daprovider"
	"github.com/offchainlabs/nitro/arbutil"
	"github.com/offchainlabs/nitro/blsSignatures"
	"github.com/offchainlabs/nitro/cmd/chaininfo"
	"github.com/offchainlabs/nitro/cmd/conf"
	"github.com/offchainlabs/nitro/cmd/genericconf"
	"github.com/offchainlabs/nitro/das"
	"github.com/offchainlabs/nitro/deploy"
	"github.com/offchainlabs/nitro/execution/gethexec"
	"github.com/offchainlabs/nitro/util/arbmath"
	"github.com/offchainlabs/nitro/util/headerreader"
	"github.com/offchainlabs/nitro/util/redisutil"
	"github.com/offchainlabs/nitro/util/signature"
	"github.com/offchainlabs/nitro/validator/server_api"
	"github.com/offchainlabs/nitro/validator/server_common"
	"github.com/offchainlabs/nitro/validator/valnode"
	rediscons "github.com/offchainlabs/nitro/validator/valnode/redis"
	"github.com/redis/go-redis/v9"

	"github.com/ethereum/go-ethereum"
	"github.com/ethereum/go-ethereum/accounts/abi"
	"github.com/ethereum/go-ethereum/accounts/abi/bind"
	"github.com/ethereum/go-ethereum/accounts/keystore"
	"github.com/ethereum/go-ethereum/arbitrum"
	"github.com/ethereum/go-ethereum/common"
	"github.com/ethereum/go-ethereum/common/math"
	"github.com/ethereum/go-ethereum/core"
	"github.com/ethereum/go-ethereum/core/rawdb"
	"github.com/ethereum/go-ethereum/core/types"
	"github.com/ethereum/go-ethereum/core/vm"
	"github.com/ethereum/go-ethereum/crypto"
	"github.com/ethereum/go-ethereum/eth"
	"github.com/ethereum/go-ethereum/eth/catalyst"
	"github.com/ethereum/go-ethereum/eth/downloader"
	"github.com/ethereum/go-ethereum/eth/ethconfig"
	"github.com/ethereum/go-ethereum/eth/filters"
	"github.com/ethereum/go-ethereum/eth/tracers"
	_ "github.com/ethereum/go-ethereum/eth/tracers/js"
	_ "github.com/ethereum/go-ethereum/eth/tracers/native"
	"github.com/ethereum/go-ethereum/ethclient"
	"github.com/ethereum/go-ethereum/ethdb"
	"github.com/ethereum/go-ethereum/log"
	"github.com/ethereum/go-ethereum/node"
	"github.com/ethereum/go-ethereum/params"
	"github.com/ethereum/go-ethereum/rpc"

	"github.com/offchainlabs/nitro/arbnode"
	_ "github.com/offchainlabs/nitro/execution/nodeInterface"
	"github.com/offchainlabs/nitro/solgen/go/bridgegen"
	"github.com/offchainlabs/nitro/solgen/go/mocksgen"
	"github.com/offchainlabs/nitro/solgen/go/precompilesgen"
	"github.com/offchainlabs/nitro/solgen/go/upgrade_executorgen"
	"github.com/offchainlabs/nitro/statetransfer"
	"github.com/offchainlabs/nitro/util/testhelpers"
	"github.com/offchainlabs/nitro/util/testhelpers/env"
	"github.com/offchainlabs/nitro/util/testhelpers/github"
	"golang.org/x/exp/slog"
)

type info = *BlockchainTestInfo

type SecondNodeParams struct {
	nodeConfig   *arbnode.Config
	execConfig   *gethexec.Config
	stackConfig  *node.Config
	dasConfig    *das.DataAvailabilityConfig
	initData     *statetransfer.ArbosInitializationInfo
	addresses    *chaininfo.RollupAddresses
	wasmCacheTag uint32
}

type TestClient struct {
	ctx           context.Context
	Client        *ethclient.Client
	L1Backend     *eth.Ethereum
	Stack         *node.Node
	ConsensusNode *arbnode.Node
	ExecNode      *gethexec.ExecutionNode

	// having cleanup() field makes cleanup customizable from default cleanup methods after calling build
	cleanup func()
}

func NewTestClient(ctx context.Context) *TestClient {
	return &TestClient{ctx: ctx}
}

func (tc *TestClient) SendSignedTx(t *testing.T, l2Client *ethclient.Client, transaction *types.Transaction, lInfo info) *types.Receipt {
	return SendSignedTxViaL1(t, tc.ctx, lInfo, tc.Client, l2Client, transaction)
}

func (tc *TestClient) SendUnsignedTx(t *testing.T, l2Client *ethclient.Client, transaction *types.Transaction, lInfo info) *types.Receipt {
	return SendUnsignedTxViaL1(t, tc.ctx, lInfo, tc.Client, l2Client, transaction)
}

func (tc *TestClient) TransferBalance(t *testing.T, from string, to string, amount *big.Int, lInfo info) (*types.Transaction, *types.Receipt) {
	return TransferBalanceTo(t, from, lInfo.GetAddress(to), amount, lInfo, tc.Client, tc.ctx)
}

func (tc *TestClient) TransferBalanceTo(t *testing.T, from string, to common.Address, amount *big.Int, lInfo info) (*types.Transaction, *types.Receipt) {
	return TransferBalanceTo(t, from, to, amount, lInfo, tc.Client, tc.ctx)
}

func (tc *TestClient) GetBalance(t *testing.T, account common.Address) *big.Int {
	return GetBalance(t, tc.ctx, tc.Client, account)
}

func (tc *TestClient) GetBaseFee(t *testing.T) *big.Int {
	return GetBaseFee(t, tc.Client, tc.ctx)
}

func (tc *TestClient) GetBaseFeeAt(t *testing.T, blockNum *big.Int) *big.Int {
	return GetBaseFeeAt(t, tc.Client, tc.ctx, blockNum)
}

func (tc *TestClient) SendWaitTestTransactions(t *testing.T, txs []*types.Transaction) []*types.Receipt {
	return SendWaitTestTransactions(t, tc.ctx, tc.Client, txs)
}

func (tc *TestClient) DeploySimple(t *testing.T, auth bind.TransactOpts) (common.Address, *mocksgen.Simple) {
	return deploySimple(t, tc.ctx, auth, tc.Client)
}

func (tc *TestClient) EnsureTxSucceeded(transaction *types.Transaction) (*types.Receipt, error) {
	return tc.EnsureTxSucceededWithTimeout(transaction, time.Second*5)
}

func (tc *TestClient) EnsureTxSucceededWithTimeout(transaction *types.Transaction, timeout time.Duration) (*types.Receipt, error) {
	return EnsureTxSucceededWithTimeout(tc.ctx, tc.Client, transaction, timeout)
}

var TestCachingConfig = gethexec.CachingConfig{
	Archive:                             false,
	BlockCount:                          128,
	BlockAge:                            30 * time.Minute,
	TrieTimeLimit:                       time.Hour,
	TrieDirtyCache:                      1024,
	TrieCleanCache:                      600,
	SnapshotCache:                       400,
	DatabaseCache:                       2048,
	SnapshotRestoreGasLimit:             300_000_000_000,
	MaxNumberOfBlocksToSkipStateSaving:  0,
	MaxAmountOfGasToSkipStateSaving:     0,
	StylusLRUCacheCapacity:              0,
	DisableStylusCacheMetricsCollection: true,
	StateScheme:                         env.GetTestStateScheme(),
}

var DefaultTestForwarderConfig = gethexec.ForwarderConfig{
	ConnectionTimeout:     2 * time.Second,
	IdleConnectionTimeout: 2 * time.Second,
	MaxIdleConnections:    1,
	RedisUrl:              "",
	UpdateInterval:        time.Millisecond * 10,
	RetryInterval:         time.Millisecond * 3,
}

var TestSequencerConfig = gethexec.SequencerConfig{
	Enable:                       true,
	MaxBlockSpeed:                time.Millisecond * 10,
	MaxRevertGasReject:           params.TxGas + 10000,
	MaxAcceptableTimestampDelta:  time.Hour,
	SenderWhitelist:              []string{},
	Forwarder:                    DefaultTestForwarderConfig,
	QueueSize:                    128,
	QueueTimeout:                 time.Second * 5,
	NonceCacheSize:               4,
	MaxTxDataSize:                95000,
	NonceFailureCacheSize:        1024,
	NonceFailureCacheExpiry:      time.Second,
	ExpectedSurplusSoftThreshold: "default",
	ExpectedSurplusHardThreshold: "default",
	EnableProfiling:              false,
}

func ExecConfigDefaultNonSequencerTest(t *testing.T) *gethexec.Config {
	config := gethexec.ConfigDefault
	config.Caching = TestCachingConfig
	config.ParentChainReader = headerreader.TestConfig
	config.Sequencer.Enable = false
	config.Forwarder = DefaultTestForwarderConfig
	config.ForwardingTarget = "null"
	config.TxPreChecker.Strictness = gethexec.TxPreCheckerStrictnessNone

	Require(t, config.Validate())

	return &config
}

func ExecConfigDefaultTest(t *testing.T) *gethexec.Config {
	config := gethexec.ConfigDefault
	config.Caching = TestCachingConfig
	config.Sequencer = TestSequencerConfig
	config.ParentChainReader = headerreader.TestConfig
	config.ForwardingTarget = "null"
	config.TxPreChecker.Strictness = gethexec.TxPreCheckerStrictnessNone

	Require(t, config.Validate())

	return &config
}

type NodeBuilder struct {
	// NodeBuilder configuration
	ctx           context.Context
	chainConfig   *params.ChainConfig
	nodeConfig    *arbnode.Config
	execConfig    *gethexec.Config
	l1StackConfig *node.Config
	l2StackConfig *node.Config
	valnodeConfig *valnode.Config
	l3Config      *NitroConfig
	L1Info        info
	L2Info        info
	L3Info        info

	// L1, L2, L3 Node parameters
	dataDir                     string
	isSequencer                 bool
	takeOwnership               bool
	withL1                      bool
	addresses                   *chaininfo.RollupAddresses
	l3Addresses                 *chaininfo.RollupAddresses
	initMessage                 *arbostypes.ParsedInitMessage
	l3InitMessage               *arbostypes.ParsedInitMessage
	withProdConfirmPeriodBlocks bool
	wasmCacheTag                uint32

	// Created nodes
	L1 *TestClient
	L2 *TestClient
	L3 *TestClient
}

type NitroConfig struct {
	chainConfig   *params.ChainConfig
	nodeConfig    *arbnode.Config
	execConfig    *gethexec.Config
	stackConfig   *node.Config
	valnodeConfig *valnode.Config

	withProdConfirmPeriodBlocks bool
	isSequencer                 bool
}

func L3NitroConfigDefaultTest(t *testing.T) *NitroConfig {
	chainConfig := &params.ChainConfig{
		ChainID:             big.NewInt(333333),
		HomesteadBlock:      big.NewInt(0),
		DAOForkBlock:        nil,
		DAOForkSupport:      true,
		EIP150Block:         big.NewInt(0),
		EIP155Block:         big.NewInt(0),
		EIP158Block:         big.NewInt(0),
		ByzantiumBlock:      big.NewInt(0),
		ConstantinopleBlock: big.NewInt(0),
		PetersburgBlock:     big.NewInt(0),
		IstanbulBlock:       big.NewInt(0),
		MuirGlacierBlock:    big.NewInt(0),
		BerlinBlock:         big.NewInt(0),
		LondonBlock:         big.NewInt(0),
		ArbitrumChainParams: params.ArbitrumDevTestParams(),
		Clique: &params.CliqueConfig{
			Period: 0,
			Epoch:  0,
		},
	}

	valnodeConfig := valnode.TestValidationConfig
	return &NitroConfig{
		chainConfig:   chainConfig,
		nodeConfig:    arbnode.ConfigDefaultL1Test(),
		execConfig:    ExecConfigDefaultTest(t),
		stackConfig:   testhelpers.CreateStackConfigForTest(t.TempDir()),
		valnodeConfig: &valnodeConfig,

		withProdConfirmPeriodBlocks: false,
		isSequencer:                 true,
	}
}

func NewNodeBuilder(ctx context.Context) *NodeBuilder {
	return &NodeBuilder{ctx: ctx}
}

func (b *NodeBuilder) DefaultConfig(t *testing.T, withL1 bool) *NodeBuilder {
	// most used values across current tests are set here as default
	b.withL1 = withL1
	if withL1 {
		b.isSequencer = true
		b.nodeConfig = arbnode.ConfigDefaultL1Test()
	} else {
		b.takeOwnership = true
		b.nodeConfig = arbnode.ConfigDefaultL2Test()
	}
	b.chainConfig = params.ArbitrumDevTestChainConfig()
	b.L1Info = NewL1TestInfo(t)
	b.L2Info = NewArbTestInfo(t, b.chainConfig.ChainID)
	b.dataDir = t.TempDir()
	b.l1StackConfig = testhelpers.CreateStackConfigForTest(b.dataDir)
	b.l2StackConfig = testhelpers.CreateStackConfigForTest(b.dataDir)
	cp := valnode.TestValidationConfig
	b.valnodeConfig = &cp
	b.execConfig = ExecConfigDefaultTest(t)
	b.l3Config = L3NitroConfigDefaultTest(t)
	return b
}

func (b *NodeBuilder) WithArbOSVersion(arbosVersion uint64) *NodeBuilder {
	newChainConfig := *b.chainConfig
	newChainConfig.ArbitrumChainParams.InitialArbOSVersion = arbosVersion
	b.chainConfig = &newChainConfig
	return b
}

func (b *NodeBuilder) WithProdConfirmPeriodBlocks() *NodeBuilder {
	b.withProdConfirmPeriodBlocks = true
	return b
}

func (b *NodeBuilder) WithWasmRootDir(wasmRootDir string) *NodeBuilder {
	b.valnodeConfig.Wasm.RootPath = wasmRootDir
	return b
}

func (b *NodeBuilder) WithExtraArchs(targets []string) *NodeBuilder {
	b.execConfig.StylusTarget.ExtraArchs = targets
	return b
}

func (b *NodeBuilder) WithStylusLongTermCache(enabled bool) *NodeBuilder {
	if enabled {
		b.wasmCacheTag = 1
	} else {
		b.wasmCacheTag = 0
	}
	return b
}

func (b *NodeBuilder) Build(t *testing.T) func() {
	b.CheckConfig(t)
	if b.withL1 {
		b.BuildL1(t)
		return b.BuildL2OnL1(t)
	}
	return b.BuildL2(t)
}

func (b *NodeBuilder) CheckConfig(t *testing.T) {
	if b.chainConfig == nil {
		b.chainConfig = params.ArbitrumDevTestChainConfig()
	}
	if b.nodeConfig == nil {
		b.nodeConfig = arbnode.ConfigDefaultL1Test()
	}
	if b.execConfig == nil {
		b.execConfig = ExecConfigDefaultTest(t)
	}
	if b.L1Info == nil {
		b.L1Info = NewL1TestInfo(t)
	}
	if b.L2Info == nil {
		b.L2Info = NewArbTestInfo(t, b.chainConfig.ChainID)
	}
	if b.execConfig.RPC.MaxRecreateStateDepth == arbitrum.UninitializedMaxRecreateStateDepth {
		if b.execConfig.Caching.Archive {
			b.execConfig.RPC.MaxRecreateStateDepth = arbitrum.DefaultArchiveNodeMaxRecreateStateDepth
		} else {
			b.execConfig.RPC.MaxRecreateStateDepth = arbitrum.DefaultNonArchiveNodeMaxRecreateStateDepth
		}
	}
}

func (b *NodeBuilder) BuildL1(t *testing.T) {
	b.L1 = NewTestClient(b.ctx)
	b.L1Info, b.L1.Client, b.L1.L1Backend, b.L1.Stack = createTestL1BlockChain(t, b.L1Info)
	locator, err := server_common.NewMachineLocator(b.valnodeConfig.Wasm.RootPath)
	Require(t, err)
	b.addresses, b.initMessage = deployOnParentChain(
		t,
		b.ctx,
		b.L1Info,
		b.L1.Client,
		&headerreader.TestConfig,
		b.chainConfig,
		locator.LatestWasmModuleRoot(),
		b.withProdConfirmPeriodBlocks,
		true,
	)
	b.L1.cleanup = func() { requireClose(t, b.L1.Stack) }
}

func buildOnParentChain(
	t *testing.T,
	ctx context.Context,

	dataDir string,

	parentChainInfo info,
	parentChainTestClient *TestClient,
	parentChainId *big.Int,

	chainConfig *params.ChainConfig,
	stackConfig *node.Config,
	execConfig *gethexec.Config,
	nodeConfig *arbnode.Config,
	valnodeConfig *valnode.Config,
	isSequencer bool,
	chainInfo info,

	initMessage *arbostypes.ParsedInitMessage,
	addresses *chaininfo.RollupAddresses,

	wasmCacheTag uint32,
) *TestClient {
	if parentChainTestClient == nil {
		t.Fatal("must build parent chain before building chain")
	}

	chainTestClient := NewTestClient(ctx)

	var chainDb ethdb.Database
	var arbDb ethdb.Database
	var blockchain *core.BlockChain
	_, chainTestClient.Stack, chainDb, arbDb, blockchain = createNonL1BlockChainWithStackConfig(
		t, chainInfo, dataDir, chainConfig, initMessage, stackConfig, execConfig, wasmCacheTag)

	var sequencerTxOptsPtr *bind.TransactOpts
	var dataSigner signature.DataSignerFunc
	if isSequencer {
		sequencerTxOpts := parentChainInfo.GetDefaultTransactOpts("Sequencer", ctx)
		sequencerTxOptsPtr = &sequencerTxOpts
		dataSigner = signature.DataSignerFromPrivateKey(parentChainInfo.GetInfoWithPrivKey("Sequencer").PrivateKey)
	} else {
		nodeConfig.BatchPoster.Enable = false
		nodeConfig.Sequencer = false
		nodeConfig.DelayedSequencer.Enable = false
		execConfig.Sequencer.Enable = false
	}

	var validatorTxOptsPtr *bind.TransactOpts
	if nodeConfig.Staker.Enable {
		validatorTxOpts := parentChainInfo.GetDefaultTransactOpts("Validator", ctx)
		validatorTxOptsPtr = &validatorTxOpts
	}

	AddValNodeIfNeeded(t, ctx, nodeConfig, true, "", valnodeConfig.Wasm.RootPath)

	Require(t, execConfig.Validate())
	execConfigToBeUsedInConfigFetcher := execConfig
	execConfigFetcher := func() *gethexec.Config { return execConfigToBeUsedInConfigFetcher }
	execNode, err := gethexec.CreateExecutionNode(ctx, chainTestClient.Stack, chainDb, blockchain, parentChainTestClient.Client, execConfigFetcher)
	Require(t, err)

	fatalErrChan := make(chan error, 10)
	chainTestClient.ConsensusNode, err = arbnode.CreateNode(
		ctx, chainTestClient.Stack, execNode, arbDb, NewFetcherFromConfig(nodeConfig), blockchain.Config(), parentChainTestClient.Client,
		addresses, validatorTxOptsPtr, sequencerTxOptsPtr, dataSigner, fatalErrChan, parentChainId, nil)
	Require(t, err)

	err = chainTestClient.ConsensusNode.Start(ctx)
	Require(t, err)

	chainTestClient.Client = ClientForStack(t, chainTestClient.Stack)

	StartWatchChanErr(t, ctx, fatalErrChan, chainTestClient.ConsensusNode)

	chainTestClient.ExecNode = getExecNode(t, chainTestClient.ConsensusNode)
	chainTestClient.cleanup = func() { chainTestClient.ConsensusNode.StopAndWait() }

	return chainTestClient
}

func (b *NodeBuilder) BuildL3OnL2(t *testing.T) func() {
	b.L3Info = NewArbTestInfo(t, b.l3Config.chainConfig.ChainID)

	locator, err := server_common.NewMachineLocator(b.l3Config.valnodeConfig.Wasm.RootPath)
	Require(t, err)

	parentChainReaderConfig := headerreader.TestConfig
	parentChainReaderConfig.Dangerous.WaitForTxApprovalSafePoll = 0
	b.l3Addresses, b.l3InitMessage = deployOnParentChain(
		t,
		b.ctx,
		b.L2Info,
		b.L2.Client,
		&parentChainReaderConfig,
		b.l3Config.chainConfig,
		locator.LatestWasmModuleRoot(),
		b.l3Config.withProdConfirmPeriodBlocks,
		false,
	)

	b.L3 = buildOnParentChain(
		t,
		b.ctx,

		b.dataDir,

		b.L2Info,
		b.L2,
		b.chainConfig.ChainID,

		b.l3Config.chainConfig,
		b.l3Config.stackConfig,
		b.l3Config.execConfig,
		b.l3Config.nodeConfig,
		b.l3Config.valnodeConfig,
		b.l3Config.isSequencer,
		b.L3Info,

		b.l3InitMessage,
		b.l3Addresses,

		b.wasmCacheTag,
	)

	return func() {
		b.L3.cleanup()
	}
}

func (b *NodeBuilder) BuildL2OnL1(t *testing.T) func() {
	b.L2 = buildOnParentChain(
		t,
		b.ctx,

		b.dataDir,

		b.L1Info,
		b.L1,
		big.NewInt(1337),

		b.chainConfig,
		b.l2StackConfig,
		b.execConfig,
		b.nodeConfig,
		b.valnodeConfig,
		b.isSequencer,
		b.L2Info,

		b.initMessage,
		b.addresses,

		b.wasmCacheTag,
	)

	return func() {
		b.L2.cleanup()
		if b.L1 != nil && b.L1.cleanup != nil {
			b.L1.cleanup()
		}
	}
}

// L2 -Only. Enough for tests that needs no interface to L1
// Requires precompiles.AllowDebugPrecompiles = true
func (b *NodeBuilder) BuildL2(t *testing.T) func() {
	b.L2 = NewTestClient(b.ctx)

	AddValNodeIfNeeded(t, b.ctx, b.nodeConfig, true, "", b.valnodeConfig.Wasm.RootPath)

	var chainDb ethdb.Database
	var arbDb ethdb.Database
	var blockchain *core.BlockChain
	b.L2Info, b.L2.Stack, chainDb, arbDb, blockchain = createL2BlockChain(
		t, b.L2Info, b.dataDir, b.chainConfig, b.execConfig, b.wasmCacheTag)

	Require(t, b.execConfig.Validate())
	execConfig := b.execConfig
	execConfigFetcher := func() *gethexec.Config { return execConfig }
	execNode, err := gethexec.CreateExecutionNode(b.ctx, b.L2.Stack, chainDb, blockchain, nil, execConfigFetcher)
	Require(t, err)

	fatalErrChan := make(chan error, 10)
	b.L2.ConsensusNode, err = arbnode.CreateNode(
		b.ctx, b.L2.Stack, execNode, arbDb, NewFetcherFromConfig(b.nodeConfig), blockchain.Config(),
		nil, nil, nil, nil, nil, fatalErrChan, big.NewInt(1337), nil)
	Require(t, err)

	// Give the node an init message
	err = b.L2.ConsensusNode.TxStreamer.AddFakeInitMessage()
	Require(t, err)

	err = b.L2.ConsensusNode.Start(b.ctx)
	Require(t, err)

	b.L2.Client = ClientForStack(t, b.L2.Stack)

	if b.takeOwnership {
		debugAuth := b.L2Info.GetDefaultTransactOpts("Owner", b.ctx)

		// make auth a chain owner
		arbdebug, err := precompilesgen.NewArbDebug(common.HexToAddress("0xff"), b.L2.Client)
		Require(t, err, "failed to deploy ArbDebug")

		tx, err := arbdebug.BecomeChainOwner(&debugAuth)
		Require(t, err, "failed to deploy ArbDebug")

		_, err = EnsureTxSucceeded(b.ctx, b.L2.Client, tx)
		Require(t, err)
	}

	StartWatchChanErr(t, b.ctx, fatalErrChan, b.L2.ConsensusNode)

	b.L2.ExecNode = getExecNode(t, b.L2.ConsensusNode)
	b.L2.cleanup = func() { b.L2.ConsensusNode.StopAndWait() }
	return func() { b.L2.cleanup() }
}

// L2 -Only. RestartL2Node shutdowns the existing l2 node and start it again using the same data dir.
func (b *NodeBuilder) RestartL2Node(t *testing.T) {
	if b.L2 == nil {
		t.Fatalf("L2 was not created")
	}
	b.L2.cleanup()

	l2info, stack, chainDb, arbDb, blockchain := createNonL1BlockChainWithStackConfig(t, b.L2Info, b.dataDir, b.chainConfig, b.initMessage, b.l2StackConfig, b.execConfig, b.wasmCacheTag)

	execConfigFetcher := func() *gethexec.Config { return b.execConfig }
	execNode, err := gethexec.CreateExecutionNode(b.ctx, stack, chainDb, blockchain, nil, execConfigFetcher)
	Require(t, err)

	feedErrChan := make(chan error, 10)
	currentNode, err := arbnode.CreateNode(b.ctx, stack, execNode, arbDb, NewFetcherFromConfig(b.nodeConfig), blockchain.Config(), nil, nil, nil, nil, nil, feedErrChan, big.NewInt(1337), nil)
	Require(t, err)

	Require(t, currentNode.Start(b.ctx))
	client := ClientForStack(t, stack)

	StartWatchChanErr(t, b.ctx, feedErrChan, currentNode)

	l2 := NewTestClient(b.ctx)
	l2.ConsensusNode = currentNode
	l2.Client = client
	l2.ExecNode = execNode
	l2.cleanup = func() { b.L2.ConsensusNode.StopAndWait() }

	b.L2 = l2
	b.L2Info = l2info
}

func build2ndNode(
	t *testing.T,
	ctx context.Context,

	firstNodeStackConfig *node.Config,
	firsNodeExecConfig *gethexec.Config,
	firstNodeNodeConfig *arbnode.Config,
	firstNodeInfo info,
	firstNodeTestClient *TestClient,
	valnodeConfig *valnode.Config,

	parentChainTestClient *TestClient,
	parentChainInfo info,

	params *SecondNodeParams,

	addresses *chaininfo.RollupAddresses,
	initMessage *arbostypes.ParsedInitMessage,
) (*TestClient, func()) {
	if params.nodeConfig == nil {
		params.nodeConfig = arbnode.ConfigDefaultL1NonSequencerTest()
	}
	if params.dasConfig != nil {
		params.nodeConfig.DataAvailability = *params.dasConfig
	}
	if params.stackConfig == nil {
		params.stackConfig = firstNodeStackConfig
		// should use different dataDir from the previously used ones
		params.stackConfig.DataDir = t.TempDir()
	}
	if params.initData == nil {
		params.initData = &firstNodeInfo.ArbInitData
	}
	if params.execConfig == nil {
		params.execConfig = firsNodeExecConfig
	}
	if params.addresses == nil {
		params.addresses = addresses
	}
	if params.execConfig.RPC.MaxRecreateStateDepth == arbitrum.UninitializedMaxRecreateStateDepth {
		if params.execConfig.Caching.Archive {
			params.execConfig.RPC.MaxRecreateStateDepth = arbitrum.DefaultArchiveNodeMaxRecreateStateDepth
		} else {
			params.execConfig.RPC.MaxRecreateStateDepth = arbitrum.DefaultNonArchiveNodeMaxRecreateStateDepth
		}
	}
	if firstNodeNodeConfig.BatchPoster.Enable && params.nodeConfig.BatchPoster.Enable && params.nodeConfig.BatchPoster.RedisUrl == "" {
		t.Fatal("The batch poster must use Redis when enabled for multiple nodes")
	}

	testClient := NewTestClient(ctx)
	testClient.Client, testClient.ConsensusNode =
		Create2ndNodeWithConfig(t, ctx, firstNodeTestClient.ConsensusNode, parentChainTestClient.Stack, parentChainInfo, params.initData, params.nodeConfig, params.execConfig, params.stackConfig, valnodeConfig, params.addresses, initMessage, params.wasmCacheTag)
	testClient.ExecNode = getExecNode(t, testClient.ConsensusNode)
	testClient.cleanup = func() { testClient.ConsensusNode.StopAndWait() }
	return testClient, func() { testClient.cleanup() }
}

func (b *NodeBuilder) Build2ndNode(t *testing.T, params *SecondNodeParams) (*TestClient, func()) {
	if b.L2 == nil {
		t.Fatal("builder did not previously built an L2 Node")
	}
	if b.withL1 && b.L1 == nil {
		t.Fatal("builder did not previously built an L1 Node")
	}
	return build2ndNode(
		t,
		b.ctx,

		b.l2StackConfig,
		b.execConfig,
		b.nodeConfig,
		b.L2Info,
		b.L2,
		b.valnodeConfig,

		b.L1,
		b.L1Info,

		params,

		b.addresses,
		b.initMessage,
	)
}

func (b *NodeBuilder) Build2ndNodeOnL3(t *testing.T, params *SecondNodeParams) (*TestClient, func()) {
	if b.L3 == nil {
		t.Fatal("builder did not previously built an L3 Node")
	}
	return build2ndNode(
		t,
		b.ctx,

		b.l3Config.stackConfig,
		b.l3Config.execConfig,
		b.l3Config.nodeConfig,
		b.L3Info,
		b.L3,
		b.l3Config.valnodeConfig,

		b.L2,
		b.L2Info,

		params,

		b.l3Addresses,
		b.l3InitMessage,
	)
}

func (b *NodeBuilder) BridgeBalance(t *testing.T, account string, amount *big.Int) (*types.Transaction, *types.Receipt) {
	return BridgeBalance(t, account, amount, b.L1Info, b.L2Info, b.L1.Client, b.L2.Client, b.ctx)
}

func SendWaitTestTransactions(t *testing.T, ctx context.Context, client *ethclient.Client, txs []*types.Transaction) []*types.Receipt {
	t.Helper()
	receipts := make([]*types.Receipt, len(txs))
	for _, tx := range txs {
		Require(t, client.SendTransaction(ctx, tx))
	}
	for i, tx := range txs {
		var err error
		receipts[i], err = EnsureTxSucceeded(ctx, client, tx)
		Require(t, err)
	}
	return receipts
}

func TransferBalance(
	t *testing.T, from, to string, amount *big.Int, l2info info, client *ethclient.Client, ctx context.Context,
) (*types.Transaction, *types.Receipt) {
	t.Helper()
	return TransferBalanceTo(t, from, l2info.GetAddress(to), amount, l2info, client, ctx)
}

func TransferBalanceTo(
	t *testing.T, from string, to common.Address, amount *big.Int, l2info info, client *ethclient.Client, ctx context.Context,
) (*types.Transaction, *types.Receipt) {
	t.Helper()
	tx := l2info.PrepareTxTo(from, &to, l2info.TransferGas, amount, nil)
	err := client.SendTransaction(ctx, tx)
	Require(t, err)
	res, err := EnsureTxSucceeded(ctx, client, tx)
	Require(t, err)
	return tx, res
}

// if l2client is not nil - will wait until balance appears in l2
func BridgeBalance(
	t *testing.T, account string, amount *big.Int, l1info info, l2info info, l1client *ethclient.Client, l2client *ethclient.Client, ctx context.Context,
) (*types.Transaction, *types.Receipt) {
	t.Helper()

	// setup or validate the same account on l2info
	l1acct := l1info.GetInfoWithPrivKey(account)
	if l2info.Accounts[account] == nil {
		l2info.SetFullAccountInfo(account, &AccountInfo{
			Address:    l1acct.Address,
			PrivateKey: l1acct.PrivateKey,
		})
	} else {
		l2acct := l2info.GetInfoWithPrivKey(account)
		if l2acct.PrivateKey.X.Cmp(l1acct.PrivateKey.X) != 0 ||
			l2acct.PrivateKey.Y.Cmp(l1acct.PrivateKey.Y) != 0 {
			Fatal(t, "l2 account already exists and not compatible to l1")
		}
	}

	// check previous balance
	var l2Balance *big.Int
	var err error
	if l2client != nil {
		l2Balance, err = l2client.BalanceAt(ctx, l2info.GetAddress("Faucet"), nil)
		Require(t, err)
	}

	// send transaction
	data, err := hex.DecodeString("0f4d14e9000000000000000000000000000000000000000000000000000082f79cd90000")
	Require(t, err)
	tx := l1info.PrepareTx(account, "Inbox", l1info.TransferGas*100, amount, data)
	err = l1client.SendTransaction(ctx, tx)
	Require(t, err)
	res, err := EnsureTxSucceeded(ctx, l1client, tx)
	Require(t, err)

	// wait for balance to appear in l2
	if l2client != nil {
		l2Balance.Add(l2Balance, amount)
		for i := 0; true; i++ {
			balance, err := l2client.BalanceAt(ctx, l2info.GetAddress("Faucet"), nil)
			Require(t, err)
			if balance.Cmp(l2Balance) >= 0 {
				break
			}
			TransferBalance(t, "Faucet", "User", big.NewInt(1), l1info, l1client, ctx)
			if i > 200 {
				Fatal(t, "bridging failed")
			}
			<-time.After(time.Millisecond * 100)
		}
	}

	return tx, res
}

func SendSignedTxesInBatchViaL1(
	t *testing.T,
	ctx context.Context,
	l1info *BlockchainTestInfo,
	l1client *ethclient.Client,
	l2client *ethclient.Client,
	delayedTxes types.Transactions,
) types.Receipts {
	delayedInboxContract, err := bridgegen.NewInbox(l1info.GetAddress("Inbox"), l1client)
	Require(t, err)
	usertxopts := l1info.GetDefaultTransactOpts("User", ctx)

	wraped, err := l2MessageBatchDataFromTxes(delayedTxes)
	Require(t, err)
	l1tx, err := delayedInboxContract.SendL2Message(&usertxopts, wraped)
	Require(t, err)
	_, err = EnsureTxSucceeded(ctx, l1client, l1tx)
	Require(t, err)

	// sending l1 messages creates l1 blocks.. make enough to get that delayed inbox message in
	for i := 0; i < 30; i++ {
		SendWaitTestTransactions(t, ctx, l1client, []*types.Transaction{
			l1info.PrepareTx("Faucet", "Faucet", 30000, big.NewInt(1e12), nil),
		})
	}
	var receipts types.Receipts
	for _, tx := range delayedTxes {
		receipt, err := EnsureTxSucceeded(ctx, l2client, tx)
		Require(t, err)
		receipts = append(receipts, receipt)
	}
	return receipts
}

func l2MessageBatchDataFromTxes(txes types.Transactions) ([]byte, error) {
	var l2Message []byte
	l2Message = append(l2Message, arbos.L2MessageKind_Batch)
	sizeBuf := make([]byte, 8)
	for _, tx := range txes {
		txBytes, err := tx.MarshalBinary()
		if err != nil {
			return nil, err
		}
		binary.BigEndian.PutUint64(sizeBuf, uint64(len(txBytes))+1)
		l2Message = append(l2Message, sizeBuf...)
		l2Message = append(l2Message, arbos.L2MessageKind_SignedTx)
		l2Message = append(l2Message, txBytes...)
	}
	return l2Message, nil
}

func SendSignedTxViaL1(
	t *testing.T,
	ctx context.Context,
	l1info *BlockchainTestInfo,
	l1client *ethclient.Client,
	l2client *ethclient.Client,
	delayedTx *types.Transaction,
) *types.Receipt {
	delayedInboxContract, err := bridgegen.NewInbox(l1info.GetAddress("Inbox"), l1client)
	Require(t, err)
	usertxopts := l1info.GetDefaultTransactOpts("User", ctx)

	txbytes, err := delayedTx.MarshalBinary()
	Require(t, err)
	txwrapped := append([]byte{arbos.L2MessageKind_SignedTx}, txbytes...)
	l1tx, err := delayedInboxContract.SendL2Message(&usertxopts, txwrapped)
	Require(t, err)
	_, err = EnsureTxSucceeded(ctx, l1client, l1tx)
	Require(t, err)

	// sending l1 messages creates l1 blocks.. make enough to get that delayed inbox message in
	for i := 0; i < 30; i++ {
		SendWaitTestTransactions(t, ctx, l1client, []*types.Transaction{
			l1info.PrepareTx("Faucet", "Faucet", 30000, big.NewInt(1e12), nil),
		})
	}
	receipt, err := EnsureTxSucceeded(ctx, l2client, delayedTx)
	Require(t, err)
	return receipt
}

func SendUnsignedTxViaL1(
	t *testing.T,
	ctx context.Context,
	l1info *BlockchainTestInfo,
	l1client *ethclient.Client,
	l2client *ethclient.Client,
	templateTx *types.Transaction,
) *types.Receipt {
	delayedInboxContract, err := bridgegen.NewInbox(l1info.GetAddress("Inbox"), l1client)
	Require(t, err)

	usertxopts := l1info.GetDefaultTransactOpts("User", ctx)
	remapped := util.RemapL1Address(usertxopts.From)
	nonce, err := l2client.NonceAt(ctx, remapped, nil)
	Require(t, err)

	unsignedTx := types.NewTx(&types.ArbitrumUnsignedTx{
		ChainId:   templateTx.ChainId(),
		From:      remapped,
		Nonce:     nonce,
		GasFeeCap: templateTx.GasFeeCap(),
		Gas:       templateTx.Gas(),
		To:        templateTx.To(),
		Value:     templateTx.Value(),
		Data:      templateTx.Data(),
	})

	l1tx, err := delayedInboxContract.SendUnsignedTransaction(
		&usertxopts,
		arbmath.UintToBig(unsignedTx.Gas()),
		unsignedTx.GasFeeCap(),
		arbmath.UintToBig(unsignedTx.Nonce()),
		*unsignedTx.To(),
		unsignedTx.Value(),
		unsignedTx.Data(),
	)
	Require(t, err)
	_, err = EnsureTxSucceeded(ctx, l1client, l1tx)
	Require(t, err)

	// sending l1 messages creates l1 blocks.. make enough to get that delayed inbox message in
	for i := 0; i < 30; i++ {
		SendWaitTestTransactions(t, ctx, l1client, []*types.Transaction{
			l1info.PrepareTx("Faucet", "Faucet", 30000, big.NewInt(1e12), nil),
		})
	}
	receipt, err := EnsureTxSucceeded(ctx, l2client, unsignedTx)
	Require(t, err)
	return receipt
}

func GetBaseFee(t *testing.T, client *ethclient.Client, ctx context.Context) *big.Int {
	header, err := client.HeaderByNumber(ctx, nil)
	Require(t, err)
	return header.BaseFee
}

func GetBaseFeeAt(t *testing.T, client *ethclient.Client, ctx context.Context, blockNum *big.Int) *big.Int {
	header, err := client.HeaderByNumber(ctx, blockNum)
	Require(t, err)
	return header.BaseFee
}

type lifecycle struct {
	start func() error
	stop  func() error
}

func (l *lifecycle) Start() error {
	if l.start != nil {
		return l.start()
	}
	return nil
}

func (l *lifecycle) Stop() error {
	if l.start != nil {
		return l.stop()
	}
	return nil
}

type staticNodeConfigFetcher struct {
	config *arbnode.Config
}

func NewFetcherFromConfig(c *arbnode.Config) *staticNodeConfigFetcher {
	err := c.Validate()
	if err != nil {
		panic("invalid static config: " + err.Error())
	}
	return &staticNodeConfigFetcher{c}
}

func (c *staticNodeConfigFetcher) Get() *arbnode.Config {
	return c.config
}

func (c *staticNodeConfigFetcher) Start(context.Context) {}

func (c *staticNodeConfigFetcher) StopAndWait() {}

func (c *staticNodeConfigFetcher) Started() bool {
	return true
}

func createRedisGroup(ctx context.Context, t *testing.T, streamName string, client redis.UniversalClient) {
	t.Helper()
	// Stream name and group name are the same.
	if _, err := client.XGroupCreateMkStream(ctx, streamName, streamName, "$").Result(); err != nil {
		log.Debug("Error creating stream group: %v", err)
	}
}

func destroyRedisGroup(ctx context.Context, t *testing.T, streamName string, client redis.UniversalClient) {
	t.Helper()
	if client == nil {
		return
	}
	if _, err := client.XGroupDestroy(ctx, streamName, streamName).Result(); err != nil {
		log.Debug("Error destroying a stream group", "error", err)
	}
}

func createTestValidationNode(t *testing.T, ctx context.Context, config *valnode.Config) (*valnode.ValidationNode, *node.Node) {
	stackConf := node.DefaultConfig
	stackConf.HTTPPort = 0
	stackConf.DataDir = ""
	stackConf.WSHost = "127.0.0.1"
	stackConf.WSPort = 0
	stackConf.WSModules = []string{server_api.Namespace}
	stackConf.P2P.NoDiscovery = true
	stackConf.P2P.ListenAddr = ""
	stackConf.DBEngine = "leveldb" // TODO Try pebble again in future once iterator race condition issues are fixed

	valnode.EnsureValidationExposedViaAuthRPC(&stackConf)

	stack, err := node.New(&stackConf)
	Require(t, err)

	configFetcher := func() *valnode.Config { return config }
	valnode, err := valnode.CreateValidationNode(configFetcher, stack, nil)
	Require(t, err)

	err = stack.Start()
	Require(t, err)

	err = valnode.Start(ctx)
	Require(t, err)

	go func() {
		<-ctx.Done()
		stack.Close()
	}()

	return valnode, stack
}

type validated interface {
	Validate() error
}

func StaticFetcherFrom[T any](t *testing.T, config *T) func() *T {
	t.Helper()
	tCopy := *config
	asEmptyIf := interface{}(&tCopy)
	if asValidtedIf, ok := asEmptyIf.(validated); ok {
		err := asValidtedIf.Validate()
		if err != nil {
			Fatal(t, err)
		}
	}
	return func() *T { return &tCopy }
}

func configByValidationNode(clientConfig *arbnode.Config, valStack *node.Node) {
	clientConfig.BlockValidator.ValidationServerConfigs[0].URL = valStack.WSEndpoint()
	clientConfig.BlockValidator.ValidationServerConfigs[0].JWTSecret = ""
}

func currentRootModule(t *testing.T) common.Hash {
	t.Helper()
	locator, err := server_common.NewMachineLocator("")
	if err != nil {
		t.Fatalf("Error creating machine locator: %v", err)
	}
	return locator.LatestWasmModuleRoot()
}

func AddValNodeIfNeeded(t *testing.T, ctx context.Context, nodeConfig *arbnode.Config, useJit bool, redisURL string, wasmRootDir string) {
	if !nodeConfig.ValidatorRequired() || nodeConfig.BlockValidator.ValidationServerConfigs[0].URL != "" {
		return
	}
	AddValNode(t, ctx, nodeConfig, useJit, redisURL, wasmRootDir)
}

func AddValNode(t *testing.T, ctx context.Context, nodeConfig *arbnode.Config, useJit bool, redisURL string, wasmRootDir string) {
	conf := valnode.TestValidationConfig
	conf.UseJit = useJit
	conf.Wasm.RootPath = wasmRootDir
	// Enable redis streams when URL is specified
	if redisURL != "" {
		conf.Arbitrator.RedisValidationServerConfig = rediscons.TestValidationServerConfig
		redisClient, err := redisutil.RedisClientFromURL(redisURL)
		if err != nil {
			t.Fatalf("Error creating redis coordinator: %v", err)
		}
		redisStream := server_api.RedisStreamForRoot(rediscons.TestValidationServerConfig.StreamPrefix, currentRootModule(t))
		createRedisGroup(ctx, t, redisStream, redisClient)
		conf.Arbitrator.RedisValidationServerConfig.RedisURL = redisURL
		t.Cleanup(func() { destroyRedisGroup(ctx, t, redisStream, redisClient) })
		conf.Arbitrator.RedisValidationServerConfig.ModuleRoots = []string{currentRootModule(t).Hex()}
	}
	_, valStack := createTestValidationNode(t, ctx, &conf)
	configByValidationNode(nodeConfig, valStack)
}

func createTestL1BlockChain(t *testing.T, l1info info) (info, *ethclient.Client, *eth.Ethereum, *node.Node) {
	if l1info == nil {
		l1info = NewL1TestInfo(t)
	}
	stackConfig := testhelpers.CreateStackConfigForTest(t.TempDir())
	l1info.GenerateAccount("Faucet")

	chainConfig := params.ArbitrumDevTestChainConfig()
	chainConfig.ArbitrumChainParams = params.ArbitrumChainParams{}

	stack, err := node.New(stackConfig)
	Require(t, err)

	nodeConf := ethconfig.Defaults
	nodeConf.NetworkId = chainConfig.ChainID.Uint64()
	faucetAddr := l1info.GetAddress("Faucet")
	l1Genesis := core.DeveloperGenesisBlock(15_000_000, &faucetAddr)
	infoGenesis := l1info.GetGenesisAlloc()
	for acct, info := range infoGenesis {
		l1Genesis.Alloc[acct] = info
	}
	l1Genesis.BaseFee = big.NewInt(50 * params.GWei)
	nodeConf.Genesis = l1Genesis
	nodeConf.Miner.Etherbase = l1info.GetAddress("Faucet")
	nodeConf.SyncMode = downloader.FullSync

	l1backend, err := eth.New(stack, &nodeConf)
	Require(t, err)

	simBeacon, err := catalyst.NewSimulatedBeacon(0, l1backend)
	Require(t, err)
	catalyst.RegisterSimulatedBeaconAPIs(stack, simBeacon)
	stack.RegisterLifecycle(simBeacon)

	tempKeyStore := keystore.NewPlaintextKeyStore(t.TempDir())
	faucetAccount, err := tempKeyStore.ImportECDSA(l1info.Accounts["Faucet"].PrivateKey, "passphrase")
	Require(t, err)
	Require(t, tempKeyStore.Unlock(faucetAccount, "passphrase"))
	l1backend.AccountManager().AddBackend(tempKeyStore)
	l1backend.SetEtherbase(l1info.GetAddress("Faucet"))

	stack.RegisterLifecycle(&lifecycle{stop: func() error {
		l1backend.StopMining()
		return nil
	}})

	stack.RegisterAPIs([]rpc.API{{
		Namespace: "eth",
		Service:   filters.NewFilterAPI(filters.NewFilterSystem(l1backend.APIBackend, filters.Config{}), false),
	}})
	stack.RegisterAPIs(tracers.APIs(l1backend.APIBackend))

	Require(t, stack.Start())
	Require(t, l1backend.StartMining())

	rpcClient := stack.Attach()

	l1Client := ethclient.NewClient(rpcClient)

	return l1info, l1Client, l1backend, stack
}

func getInitMessage(ctx context.Context, t *testing.T, parentChainClient *ethclient.Client, addresses *chaininfo.RollupAddresses) *arbostypes.ParsedInitMessage {
	bridge, err := arbnode.NewDelayedBridge(parentChainClient, addresses.Bridge, addresses.DeployedAt)
	Require(t, err)
	deployedAtBig := arbmath.UintToBig(addresses.DeployedAt)
	messages, err := bridge.LookupMessagesInRange(ctx, deployedAtBig, deployedAtBig, nil)
	Require(t, err)
	if len(messages) == 0 {
		Fatal(t, "No delayed messages found at rollup creation block")
	}
	initMessage, err := messages[0].Message.ParseInitMessage()
	Require(t, err, "Failed to parse rollup init message")

	return initMessage
}

func deployOnParentChain(
	t *testing.T,
	ctx context.Context,
	parentChainInfo info,
	parentChainClient *ethclient.Client,
	parentChainReaderConfig *headerreader.Config,
	chainConfig *params.ChainConfig,
	wasmModuleRoot common.Hash,
	prodConfirmPeriodBlocks bool,
	chainSupportsBlobs bool,
) (*chaininfo.RollupAddresses, *arbostypes.ParsedInitMessage) {
	parentChainInfo.GenerateAccount("RollupOwner")
	parentChainInfo.GenerateAccount("Sequencer")
	parentChainInfo.GenerateAccount("Validator")
	parentChainInfo.GenerateAccount("User")

	SendWaitTestTransactions(t, ctx, parentChainClient, []*types.Transaction{
		parentChainInfo.PrepareTx("Faucet", "RollupOwner", parentChainInfo.TransferGas, big.NewInt(9223372036854775807), nil),
		parentChainInfo.PrepareTx("Faucet", "Sequencer", parentChainInfo.TransferGas, big.NewInt(9223372036854775807), nil),
		parentChainInfo.PrepareTx("Faucet", "Validator", parentChainInfo.TransferGas, big.NewInt(9223372036854775807), nil),
		parentChainInfo.PrepareTx("Faucet", "User", parentChainInfo.TransferGas, big.NewInt(9223372036854775807), nil)})

	parentChainTransactionOpts := parentChainInfo.GetDefaultTransactOpts("RollupOwner", ctx)
	serializedChainConfig, err := json.Marshal(chainConfig)
	Require(t, err)

	arbSys, _ := precompilesgen.NewArbSys(types.ArbSysAddress, parentChainClient)
	parentChainReader, err := headerreader.New(ctx, parentChainClient, func() *headerreader.Config { return parentChainReaderConfig }, arbSys)
	Require(t, err)
	parentChainReader.Start(ctx)
	defer parentChainReader.StopAndWait()

	nativeToken := common.Address{}
	maxDataSize := big.NewInt(117964)
	addresses, err := deploy.DeployOnParentChain(
		ctx,
		parentChainReader,
		&parentChainTransactionOpts,
		[]common.Address{parentChainInfo.GetAddress("Sequencer")},
		parentChainInfo.GetAddress("RollupOwner"),
		0,
		arbnode.GenerateRollupConfig(prodConfirmPeriodBlocks, wasmModuleRoot, parentChainInfo.GetAddress("RollupOwner"), chainConfig, serializedChainConfig, common.Address{}),
		nativeToken,
		maxDataSize,
		chainSupportsBlobs,
	)
	Require(t, err)
	parentChainInfo.SetContract("Bridge", addresses.Bridge)
	parentChainInfo.SetContract("SequencerInbox", addresses.SequencerInbox)
	parentChainInfo.SetContract("Inbox", addresses.Inbox)
	parentChainInfo.SetContract("UpgradeExecutor", addresses.UpgradeExecutor)
	initMessage := getInitMessage(ctx, t, parentChainClient, addresses)
	return addresses, initMessage
}

func createL2BlockChain(
	t *testing.T, l2info *BlockchainTestInfo, dataDir string, chainConfig *params.ChainConfig, execConfig *gethexec.Config, wasmCacheTag uint32,
) (*BlockchainTestInfo, *node.Node, ethdb.Database, ethdb.Database, *core.BlockChain) {
	return createNonL1BlockChainWithStackConfig(t, l2info, dataDir, chainConfig, nil, nil, execConfig, wasmCacheTag)
}

func createNonL1BlockChainWithStackConfig(
	t *testing.T, info *BlockchainTestInfo, dataDir string, chainConfig *params.ChainConfig, initMessage *arbostypes.ParsedInitMessage, stackConfig *node.Config, execConfig *gethexec.Config, wasmCacheTag uint32,
) (*BlockchainTestInfo, *node.Node, ethdb.Database, ethdb.Database, *core.BlockChain) {
	if info == nil {
		info = NewArbTestInfo(t, chainConfig.ChainID)
	}
	if stackConfig == nil {
		stackConfig = testhelpers.CreateStackConfigForTest(dataDir)
	}
	if execConfig == nil {
		execConfig = ExecConfigDefaultTest(t)
	}

	stack, err := node.New(stackConfig)
	Require(t, err)

	chainData, err := stack.OpenDatabaseWithExtraOptions("l2chaindata", 0, 0, "l2chaindata/", false, conf.PersistentConfigDefault.Pebble.ExtraOptions("l2chaindata"))
	Require(t, err)
	wasmData, err := stack.OpenDatabaseWithExtraOptions("wasm", 0, 0, "wasm/", false, conf.PersistentConfigDefault.Pebble.ExtraOptions("wasm"))
	Require(t, err)
	chainDb := rawdb.WrapDatabaseWithWasm(chainData, wasmData, wasmCacheTag, execConfig.StylusTarget.WasmTargets())
	arbDb, err := stack.OpenDatabaseWithExtraOptions("arbitrumdata", 0, 0, "arbitrumdata/", false, conf.PersistentConfigDefault.Pebble.ExtraOptions("arbitrumdata"))
	Require(t, err)

	initReader := statetransfer.NewMemoryInitDataReader(&info.ArbInitData)
	if initMessage == nil {
		serializedChainConfig, err := json.Marshal(chainConfig)
		Require(t, err)
		initMessage = &arbostypes.ParsedInitMessage{
			ChainId:               chainConfig.ChainID,
			InitialL1BaseFee:      arbostypes.DefaultInitialL1BaseFee,
			ChainConfig:           chainConfig,
			SerializedChainConfig: serializedChainConfig,
		}
	}
	coreCacheConfig := gethexec.DefaultCacheConfigFor(stack, &execConfig.Caching)
	blockchain, err := gethexec.WriteOrTestBlockChain(chainDb, coreCacheConfig, initReader, chainConfig, initMessage, ExecConfigDefaultTest(t).TxLookupLimit, 0)
	Require(t, err)

	return info, stack, chainDb, arbDb, blockchain
}

func ClientForStack(t *testing.T, backend *node.Node) *ethclient.Client {
	rpcClient := backend.Attach()
	return ethclient.NewClient(rpcClient)
}

func StartWatchChanErr(t *testing.T, ctx context.Context, feedErrChan chan error, node *arbnode.Node) {
	go func() {
		select {
		case <-ctx.Done():
			return
		case err := <-feedErrChan:
			t.Errorf("error occurred: %v", err)
			if node != nil {
				node.StopAndWait()
			}
		}
	}()
}

func Require(t *testing.T, err error, text ...interface{}) {
	t.Helper()
	testhelpers.RequireImpl(t, err, text...)
}

func Fatal(t *testing.T, printables ...interface{}) {
	t.Helper()
	testhelpers.FailImpl(t, printables...)
}

func CheckEqual[T any](t *testing.T, want T, got T, printables ...interface{}) {
	t.Helper()
	if !reflect.DeepEqual(want, got) {
		testhelpers.FailImpl(t, "wrong result, want ", want, ", got ", got, printables)
	}
}

func Create2ndNodeWithConfig(
	t *testing.T,
	ctx context.Context,
	first *arbnode.Node,
	parentChainStack *node.Node,
	parentChainInfo *BlockchainTestInfo,
	chainInitData *statetransfer.ArbosInitializationInfo,
	nodeConfig *arbnode.Config,
	execConfig *gethexec.Config,
	stackConfig *node.Config,
	valnodeConfig *valnode.Config,
	addresses *chaininfo.RollupAddresses,
	initMessage *arbostypes.ParsedInitMessage,
	wasmCacheTag uint32,
) (*ethclient.Client, *arbnode.Node) {
	if nodeConfig == nil {
		nodeConfig = arbnode.ConfigDefaultL1NonSequencerTest()
	}
	if execConfig == nil {
		execConfig = ExecConfigDefaultNonSequencerTest(t)
	}
	feedErrChan := make(chan error, 10)
	parentChainRpcClient := parentChainStack.Attach()
	parentChainClient := ethclient.NewClient(parentChainRpcClient)

	if stackConfig == nil {
		stackConfig = testhelpers.CreateStackConfigForTest(t.TempDir())
	}
	chainStack, err := node.New(stackConfig)
	Require(t, err)

	chainData, err := chainStack.OpenDatabaseWithExtraOptions("l2chaindata", 0, 0, "l2chaindata/", false, conf.PersistentConfigDefault.Pebble.ExtraOptions("l2chaindata"))
	Require(t, err)
	wasmData, err := chainStack.OpenDatabaseWithExtraOptions("wasm", 0, 0, "wasm/", false, conf.PersistentConfigDefault.Pebble.ExtraOptions("wasm"))
	Require(t, err)
	chainDb := rawdb.WrapDatabaseWithWasm(chainData, wasmData, wasmCacheTag, execConfig.StylusTarget.WasmTargets())

	arbDb, err := chainStack.OpenDatabaseWithExtraOptions("arbitrumdata", 0, 0, "arbitrumdata/", false, conf.PersistentConfigDefault.Pebble.ExtraOptions("arbitrumdata"))
	Require(t, err)
	initReader := statetransfer.NewMemoryInitDataReader(chainInitData)

	dataSigner := signature.DataSignerFromPrivateKey(parentChainInfo.GetInfoWithPrivKey("Sequencer").PrivateKey)
	sequencerTxOpts := parentChainInfo.GetDefaultTransactOpts("Sequencer", ctx)
	validatorTxOpts := parentChainInfo.GetDefaultTransactOpts("Validator", ctx)
	firstExec := getExecNode(t, first)

	chainConfig := firstExec.ArbInterface.BlockChain().Config()

	coreCacheConfig := gethexec.DefaultCacheConfigFor(chainStack, &execConfig.Caching)
	blockchain, err := gethexec.WriteOrTestBlockChain(chainDb, coreCacheConfig, initReader, chainConfig, initMessage, ExecConfigDefaultTest(t).TxLookupLimit, 0)
	Require(t, err)

	AddValNodeIfNeeded(t, ctx, nodeConfig, true, "", valnodeConfig.Wasm.RootPath)

	Require(t, execConfig.Validate())
	Require(t, nodeConfig.Validate())
	configFetcher := func() *gethexec.Config { return execConfig }
	currentExec, err := gethexec.CreateExecutionNode(ctx, chainStack, chainDb, blockchain, parentChainClient, configFetcher)
	Require(t, err)

	currentNode, err := arbnode.CreateNode(ctx, chainStack, currentExec, arbDb, NewFetcherFromConfig(nodeConfig), blockchain.Config(), parentChainClient, addresses, &validatorTxOpts, &sequencerTxOpts, dataSigner, feedErrChan, big.NewInt(1337), nil)
	Require(t, err)

	err = currentNode.Start(ctx)
	Require(t, err)
	chainClient := ClientForStack(t, chainStack)

	StartWatchChanErr(t, ctx, feedErrChan, currentNode)

	return chainClient, currentNode
}

func GetBalance(t *testing.T, ctx context.Context, client *ethclient.Client, account common.Address) *big.Int {
	t.Helper()
	balance, err := client.BalanceAt(ctx, account, nil)
	Require(t, err, "could not get balance")
	return balance
}

func requireClose(t *testing.T, s *node.Node, text ...interface{}) {
	t.Helper()
	Require(t, s.Close(), text...)
}

func authorizeDASKeyset(
	t *testing.T,
	ctx context.Context,
	dasSignerKey *blsSignatures.PublicKey,
	l1info info,
	l1client *ethclient.Client,
) {
	if dasSignerKey == nil {
		return
	}
	keyset := &daprovider.DataAvailabilityKeyset{
		AssumedHonest: 1,
		PubKeys:       []blsSignatures.PublicKey{*dasSignerKey},
	}
	wr := bytes.NewBuffer([]byte{})
	err := keyset.Serialize(wr)
	Require(t, err, "unable to serialize DAS keyset")
	keysetBytes := wr.Bytes()

	sequencerInboxABI, err := abi.JSON(strings.NewReader(bridgegen.SequencerInboxABI))
	Require(t, err, "unable to parse sequencer inbox ABI")
	setKeysetCalldata, err := sequencerInboxABI.Pack("setValidKeyset", keysetBytes)
	Require(t, err, "unable to generate calldata")

	upgradeExecutor, err := upgrade_executorgen.NewUpgradeExecutor(l1info.Accounts["UpgradeExecutor"].Address, l1client)
	Require(t, err, "unable to bind upgrade executor")

	trOps := l1info.GetDefaultTransactOpts("RollupOwner", ctx)
	tx, err := upgradeExecutor.ExecuteCall(&trOps, l1info.Accounts["SequencerInbox"].Address, setKeysetCalldata)
	Require(t, err, "unable to set valid keyset")

	_, err = EnsureTxSucceeded(ctx, l1client, tx)
	Require(t, err, "unable to ensure transaction success for setting valid keyset")
}

func setupConfigWithDAS(
	t *testing.T, ctx context.Context, dasModeString string,
) (*params.ChainConfig, *arbnode.Config, *das.LifecycleManager, string, *blsSignatures.PublicKey) {
	l1NodeConfigA := arbnode.ConfigDefaultL1Test()
	chainConfig := params.ArbitrumDevTestChainConfig()
	var dbPath string
	var err error

	enableFileStorage, enableDbStorage, enableDas := false, false, true
	switch dasModeString {
	case "db":
		enableDbStorage = true
		chainConfig = params.ArbitrumDevTestDASChainConfig()
	case "files":
		enableFileStorage = true
		chainConfig = params.ArbitrumDevTestDASChainConfig()
	case "onchain":
		enableDas = false
	default:
		Fatal(t, "unknown storage type")
	}
	dbPath = t.TempDir()
	dasSignerKey, _, err := das.GenerateAndStoreKeys(dbPath)
	Require(t, err)

	dbConfig := das.DefaultLocalDBStorageConfig
	dbConfig.Enable = enableDbStorage
	dbConfig.DataDir = dbPath

	dasConfig := &das.DataAvailabilityConfig{
		Enable: enableDas,
		Key: das.KeyConfig{
			KeyDir: dbPath,
		},
		LocalFileStorage: das.LocalFileStorageConfig{
			Enable:  enableFileStorage,
			DataDir: dbPath,
		},
		LocalDBStorage:           dbConfig,
		RequestTimeout:           5 * time.Second,
		ParentChainNodeURL:       "none",
		SequencerInboxAddress:    "none",
		PanicOnError:             true,
		DisableSignatureChecking: true,
	}

	l1NodeConfigA.DataAvailability = das.DefaultDataAvailabilityConfig
	var lifecycleManager *das.LifecycleManager
	var daReader das.DataAvailabilityServiceReader
	var daWriter das.DataAvailabilityServiceWriter
	var daHealthChecker das.DataAvailabilityServiceHealthChecker
	var signatureVerifier *das.SignatureVerifier
	if dasModeString != "onchain" {
		daReader, daWriter, signatureVerifier, daHealthChecker, lifecycleManager, err = das.CreateDAComponentsForDaserver(ctx, dasConfig, nil, nil)

		Require(t, err)
		rpcLis, err := net.Listen("tcp", "localhost:0")
		Require(t, err)
		restLis, err := net.Listen("tcp", "localhost:0")
		Require(t, err)
		_, err = das.StartDASRPCServerOnListener(ctx, rpcLis, genericconf.HTTPServerTimeoutConfigDefault, genericconf.HTTPServerBodyLimitDefault, daReader, daWriter, daHealthChecker, signatureVerifier)
		Require(t, err)
		_, err = das.NewRestfulDasServerOnListener(restLis, genericconf.HTTPServerTimeoutConfigDefault, daReader, daHealthChecker)
		Require(t, err)

		beConfigA := das.BackendConfig{
			URL:    "http://" + rpcLis.Addr().String(),
			Pubkey: blsPubToBase64(dasSignerKey),
		}
		l1NodeConfigA.DataAvailability.RPCAggregator = aggConfigForBackend(beConfigA)
		l1NodeConfigA.DataAvailability.Enable = true
		l1NodeConfigA.DataAvailability.RestAggregator = das.DefaultRestfulClientAggregatorConfig
		l1NodeConfigA.DataAvailability.RestAggregator.Enable = true
		l1NodeConfigA.DataAvailability.RestAggregator.Urls = []string{"http://" + restLis.Addr().String()}
		l1NodeConfigA.DataAvailability.ParentChainNodeURL = "none"
	}

	return chainConfig, l1NodeConfigA, lifecycleManager, dbPath, dasSignerKey
}

func getDeadlineTimeout(t *testing.T, defaultTimeout time.Duration) time.Duration {
	testDeadLine, deadlineExist := t.Deadline()
	var timeout time.Duration
	if deadlineExist {
		timeout = time.Until(testDeadLine) - (time.Second * 10)
		if timeout > time.Second*10 {
			timeout = timeout - (time.Second * 10)
		}
	} else {
		timeout = defaultTimeout
	}

	return timeout
}

func deploySimple(
	t *testing.T, ctx context.Context, auth bind.TransactOpts, client *ethclient.Client,
) (common.Address, *mocksgen.Simple) {
	addr, tx, simple, err := mocksgen.DeploySimple(&auth, client)
	Require(t, err, "could not deploy Simple.sol contract")
	_, err = EnsureTxSucceeded(ctx, client, tx)
	Require(t, err)
	return addr, simple
}

func deployContractInitCode(code []byte, revert bool) []byte {
	// a small prelude to return the given contract code
	last_opcode := vm.RETURN
	if revert {
		last_opcode = vm.REVERT
	}
	deploy := []byte{byte(vm.PUSH32)}
	deploy = append(deploy, math.U256Bytes(big.NewInt(int64(len(code))))...)
	deploy = append(deploy, byte(vm.DUP1))
	deploy = append(deploy, byte(vm.PUSH1))
	deploy = append(deploy, 42) // the prelude length
	deploy = append(deploy, byte(vm.PUSH1))
	deploy = append(deploy, 0)
	deploy = append(deploy, byte(vm.CODECOPY))
	deploy = append(deploy, byte(vm.PUSH1))
	deploy = append(deploy, 0)
	deploy = append(deploy, byte(last_opcode))
	deploy = append(deploy, code...)
	return deploy
}

func deployContract(
	t *testing.T, ctx context.Context, auth bind.TransactOpts, client *ethclient.Client, code []byte,
) common.Address {
	deploy := deployContractInitCode(code, false)
	basefee := arbmath.BigMulByFrac(GetBaseFee(t, client, ctx), 6, 5) // current*1.2
	nonce, err := client.NonceAt(ctx, auth.From, nil)
	Require(t, err)
	gas, err := client.EstimateGas(ctx, ethereum.CallMsg{
		From:      auth.From,
		GasPrice:  basefee,
		GasTipCap: auth.GasTipCap,
		Value:     big.NewInt(0),
		Data:      deploy,
	})
	Require(t, err)
	tx := types.NewContractCreation(nonce, big.NewInt(0), gas, basefee, deploy)
	tx, err = auth.Signer(auth.From, tx)
	Require(t, err)
	Require(t, client.SendTransaction(ctx, tx))
	_, err = EnsureTxSucceeded(ctx, client, tx)
	Require(t, err)
	return crypto.CreateAddress(auth.From, nonce)
}

func sendContractCall(
	t *testing.T, ctx context.Context, to common.Address, client *ethclient.Client, data []byte,
) []byte {
	t.Helper()
	msg := ethereum.CallMsg{
		To:    &to,
		Value: big.NewInt(0),
		Data:  data,
	}
	res, err := client.CallContract(ctx, msg, nil)
	Require(t, err)
	return res
}

func doUntil(t *testing.T, delay time.Duration, max int, lambda func() bool) {
	t.Helper()
	for i := 0; i < max; i++ {
		if lambda() {
			return
		}
		time.Sleep(delay)
	}
	Fatal(t, "failed to complete after ", delay*time.Duration(max))
}

func TestMain(m *testing.M) {
	logLevelEnv := os.Getenv("TEST_LOGLEVEL")
	if logLevelEnv != "" {
		logLevel, err := strconv.ParseInt(logLevelEnv, 10, 32)
		if err != nil || logLevel > int64(log.LevelCrit) {
			log.Warn("TEST_LOGLEVEL exists but out of bound, ignoring", "logLevel", logLevelEnv, "max", log.LvlTrace)
		}
		glogger := log.NewGlogHandler(
			log.NewTerminalHandler(io.Writer(os.Stderr), false))
		glogger.Verbosity(slog.Level(logLevel))
		log.SetDefault(log.NewLogger(glogger))
	}
	code := m.Run()
	os.Exit(code)
}

func getExecNode(t *testing.T, node *arbnode.Node) *gethexec.ExecutionNode {
	t.Helper()
	gethExec, ok := node.Execution.(*gethexec.ExecutionNode)
	if !ok {
		t.Fatal("failed to get exec node from arbnode")
	}
	return gethExec
}

func logParser[T any](t *testing.T, source string, name string) func(*types.Log) *T {
	parser := util.NewLogParser[T](source, name)
	return func(log *types.Log) *T {
		t.Helper()
		event, err := parser(log)
		Require(t, err, "failed to parse log")
		return event
	}
}

// recordBlock writes a json file with all of the data needed to validate a block.
//
<<<<<<< HEAD
// This can be used as an input to the arbitrator's prover (target=rawdb.TargetWavm) and jit (target=rawdb.LocalTarget()) binaries to validate a block.
func recordBlock(t *testing.T, block uint64, builder *NodeBuilder, target ethdb.WasmTarget) {
=======
// This can be used as an input to the arbitrator prover to validate a block.
func recordBlock(t *testing.T, block uint64, builder *NodeBuilder, blockInputJSONPath string) {
>>>>>>> a1cb06df
	t.Helper()
	ctx := builder.ctx
	inboxPos := arbutil.MessageIndex(block)
	for {
		time.Sleep(250 * time.Millisecond)
		batches, err := builder.L2.ConsensusNode.InboxTracker.GetBatchCount()
		Require(t, err)
		haveMessages, err := builder.L2.ConsensusNode.InboxTracker.GetBatchMessageCount(batches - 1)
		Require(t, err)
		if haveMessages >= inboxPos {
			break
		}
	}
<<<<<<< HEAD
	validationInputsWriter, err := inputs.NewWriter(inputs.WithSlug(t.Name()))
	Require(t, err)
	inputJson, err := builder.L2.ConsensusNode.StatelessBlockValidator.ValidationInputsAt(ctx, inboxPos, target)
=======
	inputJson, err := builder.L2.ConsensusNode.StatelessBlockValidator.ValidationInputsAt(ctx, inboxPos, rawdb.TargetWavm)
>>>>>>> a1cb06df
	if err != nil {
		Fatal(t, "failed to get validation inputs", block, err)
	}
	contents, err := json.Marshal(inputJson)
	Require(t, err)
	err = os.WriteFile(blockInputJSONPath, contents, 0600)
	Require(t, err)
}

func populateMachineDir(t *testing.T, cr *github.ConsensusRelease) string {
	baseDir := t.TempDir()
	machineDir := baseDir + "/machines"
	err := os.Mkdir(machineDir, 0755)
	Require(t, err)
	err = os.Mkdir(machineDir+"/latest", 0755)
	Require(t, err)
	mrFile, err := os.Create(machineDir + "/latest/module-root.txt")
	Require(t, err)
	_, err = mrFile.WriteString(cr.WavmModuleRoot)
	Require(t, err)
	machResp, err := http.Get(cr.MachineWavmURL.String())
	Require(t, err)
	defer machResp.Body.Close()
	machineFile, err := os.Create(machineDir + "/latest/machine.wavm.br")
	Require(t, err)
	_, err = io.Copy(machineFile, machResp.Body)
	Require(t, err)
	replayResp, err := http.Get(cr.ReplayWasmURL.String())
	Require(t, err)
	defer replayResp.Body.Close()
	replayFile, err := os.Create(machineDir + "/latest/replay.wasm")
	Require(t, err)
	_, err = io.Copy(replayFile, replayResp.Body)
	Require(t, err)
	return machineDir
}<|MERGE_RESOLUTION|>--- conflicted
+++ resolved
@@ -1717,13 +1717,8 @@
 
 // recordBlock writes a json file with all of the data needed to validate a block.
 //
-<<<<<<< HEAD
-// This can be used as an input to the arbitrator's prover (target=rawdb.TargetWavm) and jit (target=rawdb.LocalTarget()) binaries to validate a block.
-func recordBlock(t *testing.T, block uint64, builder *NodeBuilder, target ethdb.WasmTarget) {
-=======
 // This can be used as an input to the arbitrator prover to validate a block.
-func recordBlock(t *testing.T, block uint64, builder *NodeBuilder, blockInputJSONPath string) {
->>>>>>> a1cb06df
+func recordBlock(t *testing.T, block uint64, builder *NodeBuilder, targets []ethdb.WasmTarget, blockInputJSONPath string) {
 	t.Helper()
 	ctx := builder.ctx
 	inboxPos := arbutil.MessageIndex(block)
@@ -1737,13 +1732,7 @@
 			break
 		}
 	}
-<<<<<<< HEAD
-	validationInputsWriter, err := inputs.NewWriter(inputs.WithSlug(t.Name()))
-	Require(t, err)
-	inputJson, err := builder.L2.ConsensusNode.StatelessBlockValidator.ValidationInputsAt(ctx, inboxPos, target)
-=======
-	inputJson, err := builder.L2.ConsensusNode.StatelessBlockValidator.ValidationInputsAt(ctx, inboxPos, rawdb.TargetWavm)
->>>>>>> a1cb06df
+	inputJson, err := builder.L2.ConsensusNode.StatelessBlockValidator.ValidationInputsAt(ctx, inboxPos, targets)
 	if err != nil {
 		Fatal(t, "failed to get validation inputs", block, err)
 	}
