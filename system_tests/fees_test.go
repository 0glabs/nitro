// Copyright 2021-2022, Offchain Labs, Inc.
// For license information, see https://github.com/nitro/blob/master/LICENSE

// these tests seems to consume too much memory with race detection
//go:build !race
// +build !race

package arbtest

import (
	"context"
	"fmt"
	"math/big"
	"os"
	"path/filepath"
	"testing"
	"time"

	"github.com/ethereum/go-ethereum/accounts/abi/bind"
	"github.com/ethereum/go-ethereum/core/types"
	"github.com/ethereum/go-ethereum/params"
	"github.com/offchainlabs/nitro/arbcompress"
	"github.com/offchainlabs/nitro/arbnode"
	"github.com/offchainlabs/nitro/arbos/l1pricing"

	"github.com/ethereum/go-ethereum/common"
	"github.com/offchainlabs/nitro/solgen/go/precompilesgen"
	"github.com/offchainlabs/nitro/util/arbmath"
	"github.com/offchainlabs/nitro/util/colors"
)

func TestSequencerFeePaid(t *testing.T) {
	t.Parallel()
	ctx, cancel := context.WithCancel(context.Background())
	defer cancel()
	l2info, l2node, l2client, _, _, _, l1stack := createTestNodeOnL1(t, ctx, true)
	defer requireClose(t, l1stack)
	defer l2node.StopAndWait()

	execNode := getExecNode(t, l2node)
	version := execNode.ArbInterface.BlockChain().Config().ArbitrumChainParams.InitialArbOSVersion
	callOpts := l2info.GetDefaultCallOpts("Owner", ctx)

	// get the network fee account
	arbOwnerPublic, err := precompilesgen.NewArbOwnerPublic(common.HexToAddress("0x6b"), l2client)
	Require(t, err, "failed to deploy contract")
	arbGasInfo, err := precompilesgen.NewArbGasInfo(common.HexToAddress("0x6c"), l2client)
	Require(t, err, "failed to deploy contract")
	arbDebug, err := precompilesgen.NewArbDebug(common.HexToAddress("0xff"), l2client)
	Require(t, err, "failed to deploy contract")
	networkFeeAccount, err := arbOwnerPublic.GetNetworkFeeAccount(callOpts)
	Require(t, err, "could not get the network fee account")

	l1Estimate, err := arbGasInfo.GetL1BaseFeeEstimate(callOpts)
	Require(t, err)

	baseFee := GetBaseFee(t, l2client, ctx)
	l2info.GasPrice = baseFee

	testFees := func(tip uint64) (*big.Int, *big.Int) {
		tipCap := arbmath.BigMulByUint(baseFee, tip)
		txOpts := l2info.GetDefaultTransactOpts("Faucet", ctx)
		txOpts.GasTipCap = tipCap
		gasPrice := arbmath.BigAdd(baseFee, tipCap)

		networkBefore := GetBalance(t, ctx, l2client, networkFeeAccount)

		tx, err := arbDebug.Events(&txOpts, true, [32]byte{})
		Require(t, err)
		receipt, err := EnsureTxSucceeded(ctx, l2client, tx)
		Require(t, err)

		networkAfter := GetBalance(t, ctx, l2client, networkFeeAccount)
		l1Charge := arbmath.BigMulByUint(l2info.GasPrice, receipt.GasUsedForL1)

		// the network should receive
		//     1. compute costs
		//     2. tip on the compute costs
		//     3. tip on the data costs
		networkRevenue := arbmath.BigSub(networkAfter, networkBefore)
		gasUsedForL2 := receipt.GasUsed - receipt.GasUsedForL1
		feePaidForL2 := arbmath.BigMulByUint(gasPrice, gasUsedForL2)
		tipPaidToNet := arbmath.BigMulByUint(tipCap, receipt.GasUsedForL1)
		gotTip := arbmath.BigEquals(networkRevenue, arbmath.BigAdd(feePaidForL2, tipPaidToNet))
		if !gotTip && version == 9 {
			Fatal(t, "network didn't receive expected payment", networkRevenue, feePaidForL2, tipPaidToNet)
		}
		if gotTip && version != 9 {
			Fatal(t, "tips are somehow enabled")
		}

		txSize := compressedTxSize(t, tx)
		l1GasBought := arbmath.BigDiv(l1Charge, l1Estimate).Uint64()
		l1ChargeExpected := arbmath.BigMulByUint(l1Estimate, txSize*params.TxDataNonZeroGasEIP2028)
		// L1 gas can only be charged in terms of L2 gas, so subtract off any rounding error from the expected value
		l1ChargeExpected.Sub(l1ChargeExpected, new(big.Int).Mod(l1ChargeExpected, l2info.GasPrice))

		colors.PrintBlue("bytes ", l1GasBought/params.TxDataNonZeroGasEIP2028, txSize)

		if !arbmath.BigEquals(l1Charge, l1ChargeExpected) {
			Fatal(t, "the sequencer's future revenue does not match its costs", l1Charge, l1ChargeExpected)
		}
		return networkRevenue, tipPaidToNet
	}

	if version != 9 {
		testFees(3)
		return
	}

	net0, tip0 := testFees(0)
	net2, tip2 := testFees(2)

	if tip0.Sign() != 0 {
		Fatal(t, "nonzero tip")
	}
	if arbmath.BigEquals(arbmath.BigSub(net2, tip2), net0) {
		Fatal(t, "a tip of 2 should yield a total of 3")
	}
}

func testSequencerPriceAdjustsFrom(t *testing.T, initialEstimate uint64) {
	t.Parallel()

	_ = os.Mkdir("test-data", 0766)
	path := filepath.Join("test-data", fmt.Sprintf("testSequencerPriceAdjustsFrom%v.csv", initialEstimate))

	f, err := os.Create(path)
	Require(t, err)
	defer func() { Require(t, f.Close()) }()

	ctx, cancel := context.WithCancel(context.Background())
	defer cancel()

	chainConfig := params.ArbitrumDevTestChainConfig()
	conf := arbnode.ConfigDefaultL1Test()
	conf.DelayedSequencer.FinalizeDistance = 1

<<<<<<< HEAD
	// SimulatedBeacon running in OnDemand block production mode
	// produces blocks in the future so we need this to avoid the batch poster
	// not posting because the txs appear to be in the future.
	conf.BatchPoster.MaxDelay = -time.Hour

	l2info, node, l2client, l1info, _, l1client, l1stack := createTestNodeOnL1WithConfig(t, ctx, true, conf, chainConfig, nil)
=======
	l2info, node, l2client, l1info, _, l1client, l1stack := createTestNodeOnL1WithConfig(t, ctx, true, conf, nil, chainConfig, nil)
>>>>>>> d9f5a1a7
	defer requireClose(t, l1stack)
	defer node.StopAndWait()

	ownerAuth := l2info.GetDefaultTransactOpts("Owner", ctx)

	// make ownerAuth a chain owner
	arbdebug, err := precompilesgen.NewArbDebug(common.HexToAddress("0xff"), l2client)
	Require(t, err)
	tx, err := arbdebug.BecomeChainOwner(&ownerAuth)
	Require(t, err)
	_, err = EnsureTxSucceeded(ctx, l2client, tx)

	// use ownerAuth to set the L1 price per unit
	Require(t, err)
	arbOwner, err := precompilesgen.NewArbOwner(common.HexToAddress("0x70"), l2client)
	Require(t, err)
	tx, err = arbOwner.SetL1PricePerUnit(&ownerAuth, arbmath.UintToBig(initialEstimate))
	Require(t, err)
	_, err = WaitForTx(ctx, l2client, tx.Hash(), time.Second*5)
	Require(t, err)

	arbGasInfo, err := precompilesgen.NewArbGasInfo(common.HexToAddress("0x6c"), l2client)
	Require(t, err)
	lastEstimate, err := arbGasInfo.GetL1BaseFeeEstimate(&bind.CallOpts{Context: ctx})
	Require(t, err)
	lastBatchCount, err := node.InboxTracker.GetBatchCount()
	Require(t, err)
	l1Header, err := l1client.HeaderByNumber(ctx, nil)
	Require(t, err)

	rewardRecipientBalanceBefore := GetBalance(t, ctx, l2client, l1pricing.BatchPosterAddress)
	timesPriceAdjusted := 0

	colors.PrintBlue("Initial values")
	colors.PrintBlue("    L1 base fee ", l1Header.BaseFee)
	colors.PrintBlue("    L1 estimate ", lastEstimate)

	numRetrogradeMoves := 0
	for i := 0; i < 256; i++ {
		tx, receipt := TransferBalance(t, "Owner", "Owner", common.Big1, l2info, l2client, ctx)
		header, err := l2client.HeaderByHash(ctx, receipt.BlockHash)
		Require(t, err)

		TransferBalance(t, "Faucet", "Faucet", common.Big1, l1info, l1client, ctx) // generate l1 traffic

		units := compressedTxSize(t, tx) * params.TxDataNonZeroGasEIP2028
		estimatedL1FeePerUnit := arbmath.BigDivByUint(arbmath.BigMulByUint(header.BaseFee, receipt.GasUsedForL1), units)

		if !arbmath.BigEquals(lastEstimate, estimatedL1FeePerUnit) {
			l1Header, err = l1client.HeaderByNumber(ctx, nil)
			Require(t, err)

			callOpts := &bind.CallOpts{Context: ctx, BlockNumber: receipt.BlockNumber}
			actualL1FeePerUnit, err := arbGasInfo.GetL1BaseFeeEstimate(callOpts)
			Require(t, err)
			surplus, err := arbGasInfo.GetL1PricingSurplus(callOpts)
			Require(t, err)

			colors.PrintGrey("ArbOS updated its L1 estimate")
			colors.PrintGrey("    L1 base fee ", l1Header.BaseFee)
			colors.PrintGrey("    L1 estimate ", lastEstimate, " ➤ ", estimatedL1FeePerUnit, " = ", actualL1FeePerUnit)
			colors.PrintGrey("    Surplus ", surplus)
			fmt.Fprintf(
				f, "%v, %v, %v, %v, %v, %v\n", i, l1Header.BaseFee, lastEstimate,
				estimatedL1FeePerUnit, actualL1FeePerUnit, surplus,
			)

			oldDiff := arbmath.BigAbs(arbmath.BigSub(lastEstimate, l1Header.BaseFee))
			newDiff := arbmath.BigAbs(arbmath.BigSub(actualL1FeePerUnit, l1Header.BaseFee))
			cmpDiff := arbmath.BigGreaterThan(newDiff, oldDiff)
			signums := surplus.Sign() == arbmath.BigSub(actualL1FeePerUnit, l1Header.BaseFee).Sign()

			if timesPriceAdjusted > 0 && cmpDiff && signums {
				numRetrogradeMoves++
				if numRetrogradeMoves > 1 {
					colors.PrintRed(timesPriceAdjusted, newDiff, oldDiff, lastEstimate, surplus)
					colors.PrintRed(estimatedL1FeePerUnit, l1Header.BaseFee, actualL1FeePerUnit)
					Fatal(t, "L1 gas price estimate should tend toward the basefee")
				}
			} else {
				numRetrogradeMoves = 0
			}
			diff := arbmath.BigAbs(arbmath.BigSub(actualL1FeePerUnit, estimatedL1FeePerUnit))
			maxDiffToAllow := arbmath.BigDivByUint(actualL1FeePerUnit, 100)
			if arbmath.BigLessThan(maxDiffToAllow, diff) { // verify that estimates is within 1% of actual
				Fatal(t, "New L1 estimate differs too much from receipt")
			}
			if arbmath.BigEquals(actualL1FeePerUnit, common.Big0) {
				Fatal(t, "Estimate is zero", i)
			}
			lastEstimate = actualL1FeePerUnit
			timesPriceAdjusted++
		}

		if i%16 == 0 {
			// see that the inbox advances

			for j := 16; j > 0; j-- {
				newBatchCount, err := node.InboxTracker.GetBatchCount()
				Require(t, err)
				if newBatchCount > lastBatchCount {
					colors.PrintGrey("posted new batch ", newBatchCount)
					lastBatchCount = newBatchCount
					break
				}
				if j == 1 {
					Fatal(t, "batch count didn't update in time")
				}
				time.Sleep(time.Millisecond * 100)
			}
		}
	}

	rewardRecipientBalanceAfter := GetBalance(t, ctx, l2client, chainConfig.ArbitrumChainParams.InitialChainOwner)
	colors.PrintMint("reward recipient balance ", rewardRecipientBalanceBefore, " ➤ ", rewardRecipientBalanceAfter)
	colors.PrintMint("price changes     ", timesPriceAdjusted)

	if timesPriceAdjusted == 0 {
		Fatal(t, "L1 gas price estimate never adjusted")
	}
	if !arbmath.BigGreaterThan(rewardRecipientBalanceAfter, rewardRecipientBalanceBefore) {
		Fatal(t, "reward recipient didn't get paid")
	}

	arbAggregator, err := precompilesgen.NewArbAggregator(common.HexToAddress("0x6d"), l2client)
	Require(t, err)
	batchPosterAddresses, err := arbAggregator.GetBatchPosters(&bind.CallOpts{Context: ctx})
	Require(t, err)
	numReimbursed := 0
	for _, bpAddr := range batchPosterAddresses {
		if bpAddr != l1pricing.BatchPosterAddress && bpAddr != l1pricing.L1PricerFundsPoolAddress {
			numReimbursed++
			bal, err := l1client.BalanceAt(ctx, bpAddr, nil)
			Require(t, err)
			if bal.Sign() == 0 {
				Fatal(t, "Batch poster balance is zero for", bpAddr)
			}
		}
	}
	if numReimbursed != 1 {
		Fatal(t, "Wrong number of batch posters were reimbursed", numReimbursed)
	}
}

func TestSequencerPriceAdjustsFrom1Gwei(t *testing.T) {
	testSequencerPriceAdjustsFrom(t, params.GWei)
}

func TestSequencerPriceAdjustsFrom2Gwei(t *testing.T) {
	testSequencerPriceAdjustsFrom(t, 2*params.GWei)
}

func TestSequencerPriceAdjustsFrom5Gwei(t *testing.T) {
	testSequencerPriceAdjustsFrom(t, 5*params.GWei)
}

func TestSequencerPriceAdjustsFrom10Gwei(t *testing.T) {
	testSequencerPriceAdjustsFrom(t, 10*params.GWei)
}

func TestSequencerPriceAdjustsFrom25Gwei(t *testing.T) {
	testSequencerPriceAdjustsFrom(t, 25*params.GWei)
}

func compressedTxSize(t *testing.T, tx *types.Transaction) uint64 {
	txBin, err := tx.MarshalBinary()
	Require(t, err)
	compressed, err := arbcompress.CompressLevel(txBin, 0)
	Require(t, err)
	return uint64(len(compressed))
}<|MERGE_RESOLUTION|>--- conflicted
+++ resolved
@@ -136,16 +136,12 @@
 	conf := arbnode.ConfigDefaultL1Test()
 	conf.DelayedSequencer.FinalizeDistance = 1
 
-<<<<<<< HEAD
 	// SimulatedBeacon running in OnDemand block production mode
 	// produces blocks in the future so we need this to avoid the batch poster
 	// not posting because the txs appear to be in the future.
 	conf.BatchPoster.MaxDelay = -time.Hour
 
-	l2info, node, l2client, l1info, _, l1client, l1stack := createTestNodeOnL1WithConfig(t, ctx, true, conf, chainConfig, nil)
-=======
 	l2info, node, l2client, l1info, _, l1client, l1stack := createTestNodeOnL1WithConfig(t, ctx, true, conf, nil, chainConfig, nil)
->>>>>>> d9f5a1a7
 	defer requireClose(t, l1stack)
 	defer node.StopAndWait()
 
