--- conflicted
+++ resolved
@@ -888,12 +888,8 @@
 	l2ChainName := k.String("chain.name")
 	l2ChainInfoFiles := k.Strings("chain.info-files")
 	l2ChainInfoJson := k.String("chain.info-json")
-<<<<<<< HEAD
+	// #nosec G115
 	err = applyChainParameters(k, uint64(l2ChainId), l2ChainName, l2ChainInfoFiles, l2ChainInfoJson)
-=======
-	// #nosec G115
-	err = applyChainParameters(ctx, k, uint64(l2ChainId), l2ChainName, l2ChainInfoFiles, l2ChainInfoJson, l2ChainInfoIpfsUrl, l2ChainInfoIpfsDownloadPath)
->>>>>>> 849348e1
 	if err != nil {
 		return nil, nil, err
 	}
