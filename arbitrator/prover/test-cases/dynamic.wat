
(module
    (import "hostio" "wavm_link_module"   (func $link       (param i32)     (result i32)))
    (import "hostio" "wavm_unlink_module" (func $unlink                                 ))
    (import "hostio" "program_set_ink"    (func $set_ink    (param i32 i64)             ))
    (import "hostio" "program_ink_left"   (func $ink_left   (param i32)     (result i64)))
    (import "hostio" "program_ink_status" (func $ink_status (param i32)     (result i32)))
    (import "hostio" "program_call_main"  (func $user_func  (param i32 i32) (result i32)))
    (data (i32.const 0x0)
<<<<<<< HEAD
        "\c5\27\90\19\f2\b6\5e\7b\5e\c7\2d\11\8f\71\37\a5\a2\47\61\4e\c3\bb\8d\49\88\0a\d9\52\c9\f5\aa\4c") ;; user
    (func $start (local $user i32)
=======
        "\a6\d9\ac\fb\b4\01\cd\f8\4d\eb\6c\4c\07\cd\89\97\f7\c6\76\07\a7\6a\e9\a6\6f\60\04\c4\34\e7\2b\eb") ;; user
    (func $start (local $user i32) (local $internals i32)
>>>>>>> 87f3673c
        ;; link in user.wat
        i32.const 0
        call $link
        local.set $user

        ;; set gas globals
        local.get $user
        i64.const 1024
        call $set_ink

        ;; get gas
        local.get $user
        call $ink_left
        i64.const 1024
        i64.ne
        (if
            (then (unreachable)))

        ;; get gas status
        local.get $user
        call $ink_status
        i32.const 0
        i32.ne
        (if
            (then (unreachable)))

        ;; call a successful func in user.wat ($safe)
        local.get $user
        i32.const 1 ;; $safe
        call $user_func
        i32.const 5
        i32.ne
        (if
            (then (unreachable)))

        ;; recover from an unreachable
        local.get $user
        i32.const 2 ;; $unreachable
        call $user_func
        i32.const 1 ;; indicates failure
        i32.ne
        (if
            (then (unreachable)))

        ;; push some items to the stack
        i32.const 0xa4b0
        i64.const 0xa4b1
        i32.const 0xa4b2

        ;; recover from an out-of-bounds memory access
        local.get $user
        i32.const 3 ;; $out_of_bounds
        call $user_func
        i32.const 1 ;; indicates failure
        i32.ne
        (if
            (then (unreachable)))

        ;; drop the items from the stack
        drop
        drop
        drop

        ;; unlink module
        call $unlink)
    (start $start)
    (memory 1))<|MERGE_RESOLUTION|>--- conflicted
+++ resolved
@@ -7,13 +7,8 @@
     (import "hostio" "program_ink_status" (func $ink_status (param i32)     (result i32)))
     (import "hostio" "program_call_main"  (func $user_func  (param i32 i32) (result i32)))
     (data (i32.const 0x0)
-<<<<<<< HEAD
-        "\c5\27\90\19\f2\b6\5e\7b\5e\c7\2d\11\8f\71\37\a5\a2\47\61\4e\c3\bb\8d\49\88\0a\d9\52\c9\f5\aa\4c") ;; user
-    (func $start (local $user i32)
-=======
         "\a6\d9\ac\fb\b4\01\cd\f8\4d\eb\6c\4c\07\cd\89\97\f7\c6\76\07\a7\6a\e9\a6\6f\60\04\c4\34\e7\2b\eb") ;; user
     (func $start (local $user i32) (local $internals i32)
->>>>>>> 87f3673c
         ;; link in user.wat
         i32.const 0
         call $link
