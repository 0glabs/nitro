// Copyright 2021-2023, Offchain Labs, Inc.
// For license information, see https://github.com/nitro/blob/master/LICENSE

use arbutil::Bytes32;
use digest::Digest;
use itertools::sorted;

use enum_iterator::Sequence;

#[cfg(feature = "counters")]
use enum_iterator::all;

<<<<<<< HEAD
=======
use std::cmp::max;
use std::cmp::Ordering;
>>>>>>> 77866ece
#[cfg(feature = "counters")]
use std::sync::atomic::AtomicUsize;

#[cfg(feature = "counters")]
use std::sync::atomic::Ordering;

#[cfg(feature = "counters")]
use lazy_static::lazy_static;

#[cfg(feature = "counters")]
use std::collections::HashMap;

use core::panic;
use serde::{Deserialize, Serialize};
use sha3::Keccak256;
<<<<<<< HEAD
use std::{collections::HashSet, convert::{TryFrom, TryInto}, sync::{Arc, Mutex, MutexGuard}};
=======
use std::convert::{TryFrom, TryInto};
>>>>>>> 77866ece

#[cfg(feature = "rayon")]
use rayon::prelude::*;

mod zerohashes;

use zerohashes::ZERO_HASHES;

use crate::print;

#[cfg(feature = "counters")]
lazy_static! {
    static ref NEW_COUNTERS: HashMap<&'static MerkleType, AtomicUsize> = {
        let mut map = HashMap::new();
        map.insert(&MerkleType::Empty, AtomicUsize::new(0));
        map.insert(&MerkleType::Value, AtomicUsize::new(0));
        map.insert(&MerkleType::Function, AtomicUsize::new(0));
        map.insert(&MerkleType::Instruction, AtomicUsize::new(0));
        map.insert(&MerkleType::Memory, AtomicUsize::new(0));
        map.insert(&MerkleType::Table, AtomicUsize::new(0));
        map.insert(&MerkleType::TableElement, AtomicUsize::new(0));
        map.insert(&MerkleType::Module, AtomicUsize::new(0));
        map
    };
}
#[cfg(feature = "counters")]
lazy_static! {
    static ref ROOT_COUNTERS: HashMap<&'static MerkleType, AtomicUsize> = {
        let mut map = HashMap::new();
        map.insert(&MerkleType::Empty, AtomicUsize::new(0));
        map.insert(&MerkleType::Value, AtomicUsize::new(0));
        map.insert(&MerkleType::Function, AtomicUsize::new(0));
        map.insert(&MerkleType::Instruction, AtomicUsize::new(0));
        map.insert(&MerkleType::Memory, AtomicUsize::new(0));
        map.insert(&MerkleType::Table, AtomicUsize::new(0));
        map.insert(&MerkleType::TableElement, AtomicUsize::new(0));
        map.insert(&MerkleType::Module, AtomicUsize::new(0));
        map
    };
}
#[cfg(feature = "counters")]
lazy_static! {
    static ref SET_COUNTERS: HashMap<&'static MerkleType, AtomicUsize> = {
        let mut map = HashMap::new();
        map.insert(&MerkleType::Empty, AtomicUsize::new(0));
        map.insert(&MerkleType::Value, AtomicUsize::new(0));
        map.insert(&MerkleType::Function, AtomicUsize::new(0));
        map.insert(&MerkleType::Instruction, AtomicUsize::new(0));
        map.insert(&MerkleType::Memory, AtomicUsize::new(0));
        map.insert(&MerkleType::Table, AtomicUsize::new(0));
        map.insert(&MerkleType::TableElement, AtomicUsize::new(0));
        map.insert(&MerkleType::Module, AtomicUsize::new(0));
        map
    };
}

#[derive(Debug, Clone, Copy, Hash, PartialEq, Eq, Serialize, Deserialize, Sequence)]
pub enum MerkleType {
    Empty,
    Value,
    Function,
    Instruction,
    Memory,
    Table,
    TableElement,
    Module,
}

impl Default for MerkleType {
    fn default() -> Self {
        Self::Empty
    }
}

#[cfg(feature = "counters")]
pub fn print_counters() {
    for ty in all::<MerkleType>() {
        if ty == MerkleType::Empty {
            continue;
        }
        println!(
            "{} New: {}, Root: {}, Set: {}",
            ty.get_prefix(),
            NEW_COUNTERS[&ty].load(Ordering::Relaxed),
            ROOT_COUNTERS[&ty].load(Ordering::Relaxed),
            SET_COUNTERS[&ty].load(Ordering::Relaxed)
        );
    }
}

#[cfg(feature = "counters")]
pub fn reset_counters() {
    for ty in all::<MerkleType>() {
        if ty == MerkleType::Empty {
            continue;
        }
        NEW_COUNTERS[&ty].store(0, Ordering::Relaxed);
        ROOT_COUNTERS[&ty].store(0, Ordering::Relaxed);
        SET_COUNTERS[&ty].store(0, Ordering::Relaxed);
    }
}

impl MerkleType {
    pub fn get_prefix(self) -> &'static str {
        match self {
            MerkleType::Empty => panic!("Attempted to get prefix of empty merkle type"),
            MerkleType::Value => "Value merkle tree:",
            MerkleType::Function => "Function merkle tree:",
            MerkleType::Instruction => "Instruction merkle tree:",
            MerkleType::Memory => "Memory merkle tree:",
            MerkleType::Table => "Table merkle tree:",
            MerkleType::TableElement => "Table element merkle tree:",
            MerkleType::Module => "Module merkle tree:",
        }
    }
}

/// A Merkle tree with a fixed number of layers
///
/// https://en.wikipedia.org/wiki/Merkle_tree
///
/// Each instance's leaves contain the hashes of a specific [MerkleType].
/// The tree does not grow in height, but it can be initialized with fewer
/// leaves than the number that could be contained in its layers.
///
/// When initialized with [Merkle::new], the tree has the minimum depth
/// necessary to hold all the leaves. (e.g. 5 leaves -> 4 layers.)
///
/// It can be over-provisioned using the [Merkle::new_advanced] method
/// and passing a minimum depth.
///
/// This structure does not contain the data itself, only the hashes.
#[derive(Debug, Clone, Default, Serialize, Deserialize)]
pub struct Merkle {
    ty: MerkleType,
    #[serde(with = "arc_mutex_sedre")]
    layers: Arc<Mutex<Vec<Vec<Bytes32>>>>,
    min_depth: usize,
    #[serde(skip)]
    dirty_layers: Arc<Mutex<Vec<HashSet<usize>>>>,
}

fn hash_node(ty: MerkleType, a: Bytes32, b: Bytes32) -> Bytes32 {
    let mut h = Keccak256::new();
    h.update(ty.get_prefix());
    h.update(a);
    h.update(b);
    h.finalize().into()
}

#[inline]
fn capacity(layers: &Vec<Vec<Bytes32>>) -> usize {
    let base: usize = 2;
    base.pow((layers.len() - 1).try_into().unwrap())
}

const fn empty_hash_at(ty: MerkleType, layer_i: usize) -> Bytes32 {
    match ty {
        MerkleType::Empty => Bytes32::new_direct([0u8; 32]),
        MerkleType::Value => ZERO_HASHES[0][layer_i],
        MerkleType::Function => ZERO_HASHES[1][layer_i],
        MerkleType::Instruction => ZERO_HASHES[2][layer_i],
        MerkleType::Memory => ZERO_HASHES[3][layer_i],
        MerkleType::Table => ZERO_HASHES[4][layer_i],
        MerkleType::TableElement => ZERO_HASHES[5][layer_i],
        MerkleType::Module => ZERO_HASHES[6][layer_i],
    }
}

#[inline]
#[cfg(feature = "rayon")]
fn new_layer(ty: MerkleType, layer: &Vec<Bytes32>, empty_hash: Bytes32) -> Vec<Bytes32> {
    let mut new_layer: Vec<Bytes32> = Vec::with_capacity(layer.len() >> 1);
    let chunks = layer.par_chunks(2);
    chunks
        .map(|chunk| hash_node(ty, chunk[0], chunk.get(1).cloned().unwrap_or(empty_hash)))
        .collect_into_vec(&mut new_layer);
    new_layer
}

#[inline]
#[cfg(not(feature = "rayon"))]
fn new_layer(ty: MerkleType, layer: &Vec<Bytes32>, empty_hash: Bytes32) -> Vec<Bytes32> {
    let new_layer = layer.chunks(2)
        .map(|chunk| hash_node(ty, chunk[0], chunk.get(1).cloned().unwrap_or(empty_hash)))
        .collect();
    new_layer
}

impl Merkle {
    /// Creates a new Merkle tree with the given type and leaf hashes.
    /// The tree is built up to the minimum depth necessary to hold all the
    /// leaves.
    pub fn new(ty: MerkleType, hashes: Vec<Bytes32>) -> Merkle {
        Self::new_advanced(ty, hashes, Bytes32::default(), 0)
    }

    /// Creates a new Merkle tree with the given type, leaf hashes, a hash to
    /// use for representing empty leaves, and a minimum depth.
    pub fn new_advanced(
        ty: MerkleType,
        hashes: Vec<Bytes32>,
        _empty_hash: Bytes32,
        min_depth: usize,
    ) -> Merkle {
        #[cfg(feature = "counters")]
        NEW_COUNTERS[&ty].fetch_add(1, Ordering::Relaxed);
        if hashes.is_empty() {
            return Merkle::default();
        }
        let mut depth = (hashes.len() as f64).log2().ceil() as usize;
        depth = depth.max(min_depth);
        let mut layers: Vec<Vec<Bytes32>> = Vec::with_capacity(depth);
        layers.push(hashes);
        let mut dirty_indices: Vec<HashSet<usize>> = Vec::with_capacity(depth);
        let mut layer_i = 0usize;
        while layers.last().unwrap().len() > 1 || layers.len() < min_depth {
            let layer = layers.last().unwrap();
            let empty_hash = empty_hash_at(ty, layer_i);

            let new_layer = new_layer(ty, layer, empty_hash);
            dirty_indices.push(HashSet::with_capacity(new_layer.len()));
            layers.push(new_layer);
            layer_i += 1;
        }
        let dirty_layers = Arc::new(Mutex::new(dirty_indices));
        Merkle {
            ty,
            layers: Arc::new(Mutex::new(layers)),
            min_depth,
            dirty_layers,
        }
    }

    fn rehash(&self) {
        let dirty_layers = &mut self.dirty_layers.lock().unwrap();
        if dirty_layers.is_empty() || dirty_layers[0].is_empty() {
            return;
        }
        let layers = &mut self.layers.lock().unwrap();
        for layer_i in 1..layers.len() {
            let dirty_i = layer_i - 1;
            let dirt = dirty_layers[dirty_i].clone();
            for idx in sorted(dirt.iter()) {
                let left_child_idx = idx << 1;
                let right_child_idx = left_child_idx + 1;
                let left = layers[layer_i -1][left_child_idx];
                let right = layers[layer_i-1]
                    .get(right_child_idx)
                    .cloned()
                    .unwrap_or_else(|| empty_hash_at(self.ty, layer_i - 1));
                let new_hash = hash_node(self.ty, left, right);
                if *idx < layers[layer_i].len() {
                    layers[layer_i][*idx] = new_hash;
                } else {
                    layers[layer_i].push(new_hash);
                }
                if layer_i < layers.len() - 1 {
                    dirty_layers[dirty_i + 1].insert(idx >> 1);
                }
            }
            dirty_layers[dirty_i].clear();
        }
    }

    pub fn root(&self) -> Bytes32 {
        #[cfg(feature = "counters")]
        ROOT_COUNTERS[&self.ty].fetch_add(1, Ordering::Relaxed);
        self.rehash();
        if let Some(layer) = self.layers.lock().unwrap().last() {
            assert_eq!(layer.len(), 1);
            layer[0]
        } else {
            Bytes32::default()
        }
    }

    // Returns the total number of leaves the tree can hold.
    #[inline]
    #[cfg(test)]
    fn capacity(&self) -> usize {
<<<<<<< HEAD
        return capacity(self.layers.lock().unwrap().as_ref());
=======
        let base: usize = 2;
        base.pow((self.layers.len() - 1).try_into().unwrap())
>>>>>>> 77866ece
    }

    // Returns the number of leaves in the tree.
    pub fn len(&self) -> usize {
        self.layers.lock().unwrap()[0].len()
    }

    pub fn is_empty(&self) -> bool {
        self.layers.is_empty() || self.layers[0].is_empty()
    }

    #[must_use]
    pub fn prove(&self, idx: usize) -> Option<Vec<u8>> {
        if self.layers.lock().unwrap().is_empty() || idx >= self.layers.lock().unwrap()[0].len() {
            return None;
        }
        Some(self.prove_any(idx))
    }

    /// creates a merkle proof regardless of if the leaf has content
    #[must_use]
    pub fn prove_any(&self, mut idx: usize) -> Vec<u8> {
        let layers = self.layers.lock().unwrap();
        let mut proof = vec![u8::try_from(layers.len() - 1).unwrap()];
        for (layer_i, layer) in layers.iter().enumerate() {
            if layer_i == layers.len() - 1 {
                break;
            }
            let counterpart = idx ^ 1;
            proof.extend(
                layer
                    .get(counterpart)
                    .cloned()
                    .unwrap_or_else(|| empty_hash_at(self.ty, layer_i)),
            );
            idx >>= 1;
        }
        proof
    }

    /// Adds a new leaf to the merkle
    /// Currently O(n) in the number of leaves (could be log(n))
    pub fn push_leaf(&mut self, leaf: Bytes32) {
        let mut leaves = self.layers.lock().unwrap().swap_remove(0);
        leaves.push(leaf);
        let empty = empty_hash_at(self.ty, 0);
        *self = Self::new_advanced(self.ty, leaves, empty, self.min_depth);
    }

    /// Removes the rightmost leaf from the merkle
    /// Currently O(n) in the number of leaves (could be log(n))
    pub fn pop_leaf(&mut self) {
        let mut leaves = self.layers.lock().unwrap().swap_remove(0);
        leaves.pop();
        let empty = empty_hash_at(self.ty,0);
        *self = Self::new_advanced(self.ty, leaves, empty, self.min_depth);
    }

    // Sets the leaf at the given index to the given hash.
    // Panics if the index is out of bounds (since the structure doesn't grow).
    pub fn set(&self, idx: usize, hash: Bytes32) {
        #[cfg(feature = "counters")]
        SET_COUNTERS[&self.ty].fetch_add(1, Ordering::Relaxed);
        let mut layers = self.layers.lock().unwrap();
        self.locked_set(&mut layers, idx, hash);
    }

    fn locked_set(&self, locked_layers: &mut MutexGuard<Vec<Vec<Bytes32>>>, idx: usize, hash: Bytes32) {
        if locked_layers[0][idx] == hash {
            return;
        }
<<<<<<< HEAD
        locked_layers[0][idx] = hash;
        self.dirty_layers.lock().unwrap()[0].insert(idx >> 1);
=======
        let mut next_hash = hash;
        let empty_layers = &self.empty_layers;
        let layers_len = self.layers.len();
        for (layer_i, layer) in self.layers.iter_mut().enumerate() {
            match idx.cmp(&layer.len()) {
                Ordering::Less => layer[idx] = next_hash,
                Ordering::Equal => layer.push(next_hash),
                Ordering::Greater => panic!(
                    "Index {} out of bounds {} in layer {}",
                    idx,
                    layer.len(),
                    layer_i
                ),
            }
            if layer_i == layers_len - 1 {
                // next_hash isn't needed
                break;
            }
            let counterpart = layer
                .get(idx ^ 1)
                .cloned()
                .unwrap_or_else(|| empty_layers[layer_i]);
            if idx % 2 == 0 {
                next_hash = hash_node(self.ty, next_hash, counterpart);
            } else {
                next_hash = hash_node(self.ty, counterpart, next_hash);
            }
            idx >>= 1;
        }
>>>>>>> 77866ece
    }

    /// Extends the leaves of the tree with the given hashes.
    ///
    /// Returns the new number of leaves in the tree.
    /// Erorrs if the number of hashes plus the current leaves is greater than
    /// the capacity of the tree.
    pub fn extend(&self, hashes: Vec<Bytes32>) -> Result<usize, String> {
        let mut layers = self.layers.lock().unwrap();
        if hashes.len() > capacity(layers.as_ref()) - layers[0].len() {
            return Err("Cannot extend with more leaves than the capicity of the tree.".to_owned());
        }
        let mut idx = layers[0].len();
        let mut new_size = idx + hashes.len();
<<<<<<< HEAD
        for (layer_i, layer) in layers.iter_mut().enumerate() {
            layer.resize(new_size, empty_hash_at(self.ty, layer_i));
            new_size >>= 1;
=======
        for (layer_i, layer) in self.layers.iter_mut().enumerate() {
            layer.resize(new_size, self.empty_layers[layer_i]);
            new_size = max(new_size >> 1, 1);
>>>>>>> 77866ece
        }
        for hash in hashes {
            self.locked_set(&mut layers, idx, hash);
            idx += 1;
        }
<<<<<<< HEAD
        return Ok(layers[0].len());
    }
}

impl PartialEq for Merkle {
    fn eq(&self, other: &Self) -> bool {
        self.root() == other.root()
    }
}

impl Eq for Merkle {}

pub mod arc_mutex_sedre {
    pub fn serialize<S, T>(data: &std::sync::Arc<std::sync::Mutex<T>>, serializer: S) -> Result<S::Ok, S::Error>
    where
        S: serde::Serializer,
        T: serde::Serialize,
    {
        data.lock().unwrap().serialize(serializer)
    }

    pub fn deserialize<'de, D, T>(deserializer: D) -> Result<std::sync::Arc<std::sync::Mutex<T>>, D::Error>
    where
        D: serde::Deserializer<'de>,
        T: serde::Deserialize<'de>,
    {
        Ok(std::sync::Arc::new(std::sync::Mutex::new(T::deserialize(deserializer)?)))
=======
        Ok(self.layers[0].len())
>>>>>>> 77866ece
    }
}

#[test]
fn extend_works() {
    let hashes = vec![
        Bytes32::from([1; 32]),
        Bytes32::from([2; 32]),
        Bytes32::from([3; 32]),
        Bytes32::from([4; 32]),
        Bytes32::from([5; 32]),
    ];
    let mut expected = hash_node(
        MerkleType::Value,
        hash_node(
            MerkleType::Value,
            hash_node(
                MerkleType::Value,
                Bytes32::from([1; 32]),
                Bytes32::from([2; 32]),
            ),
            hash_node(
                MerkleType::Value,
                Bytes32::from([3; 32]),
                Bytes32::from([4; 32]),
            ),
        ),
        hash_node(
            MerkleType::Value,
<<<<<<< HEAD
            hash_node(MerkleType::Value, Bytes32::from([5; 32]), Bytes32::from([0; 32])),
            hash_node(MerkleType::Value, Bytes32::from([0; 32]), Bytes32::from([0; 32]))));
    let merkle = Merkle::new(MerkleType::Value, hashes.clone());
=======
            hash_node(
                MerkleType::Value,
                Bytes32::from([5; 32]),
                Bytes32::from([0; 32]),
            ),
            hash_node(
                MerkleType::Value,
                Bytes32::from([0; 32]),
                Bytes32::from([0; 32]),
            ),
        ),
    );
    let mut merkle = Merkle::new(MerkleType::Value, hashes.clone());
>>>>>>> 77866ece
    assert_eq!(merkle.capacity(), 8);
    assert_eq!(merkle.root(), expected);

    let new_size = match merkle.extend(vec![Bytes32::from([6; 32])]) {
        Ok(size) => size,
        Err(e) => panic!("{}", e),
    };
    assert_eq!(new_size, 6);
    expected = hash_node(
        MerkleType::Value,
        hash_node(
            MerkleType::Value,
            hash_node(
                MerkleType::Value,
                Bytes32::from([1; 32]),
                Bytes32::from([2; 32]),
            ),
            hash_node(
                MerkleType::Value,
                Bytes32::from([3; 32]),
                Bytes32::from([4; 32]),
            ),
        ),
        hash_node(
            MerkleType::Value,
<<<<<<< HEAD
            hash_node(MerkleType::Value, Bytes32::from([5; 32]), Bytes32::from([6; 32])),
            hash_node(MerkleType::Value, Bytes32::from([0; 32]), Bytes32::from([0; 32]))));
    assert_eq!(merkle.capacity(), 8);
=======
            hash_node(
                MerkleType::Value,
                Bytes32::from([5; 32]),
                Bytes32::from([6; 32]),
            ),
            hash_node(
                MerkleType::Value,
                Bytes32::from([0; 32]),
                Bytes32::from([0; 32]),
            ),
        ),
    );
>>>>>>> 77866ece
    assert_eq!(merkle.root(), expected);
    merkle.prove(1).unwrap();
}

#[test]
fn correct_capacity() {
    let merkle = Merkle::new(MerkleType::Value, vec![Bytes32::from([1; 32])]);
    assert_eq!(merkle.capacity(), 1);
    let merkle = Merkle::new_advanced(
        MerkleType::Memory,
        vec![Bytes32::from([1; 32])],
        Bytes32::default(),
        11,
    );
    assert_eq!(merkle.capacity(), 1024);
}

#[test]
#[should_panic(expected = "index out of bounds")]
fn set_with_bad_index_panics() {
<<<<<<< HEAD
    let merkle = Merkle::new(MerkleType::Value, vec![Bytes32::default(), Bytes32::default()]);
=======
    let mut merkle = Merkle::new(
        MerkleType::Value,
        vec![Bytes32::default(), Bytes32::default()],
    );
>>>>>>> 77866ece
    assert_eq!(merkle.capacity(), 2);
    merkle.set(2, Bytes32::default());
}<|MERGE_RESOLUTION|>--- conflicted
+++ resolved
@@ -10,11 +10,8 @@
 #[cfg(feature = "counters")]
 use enum_iterator::all;
 
-<<<<<<< HEAD
-=======
 use std::cmp::max;
 use std::cmp::Ordering;
->>>>>>> 77866ece
 #[cfg(feature = "counters")]
 use std::sync::atomic::AtomicUsize;
 
@@ -30,11 +27,11 @@
 use core::panic;
 use serde::{Deserialize, Serialize};
 use sha3::Keccak256;
-<<<<<<< HEAD
-use std::{collections::HashSet, convert::{TryFrom, TryInto}, sync::{Arc, Mutex, MutexGuard}};
-=======
-use std::convert::{TryFrom, TryInto};
->>>>>>> 77866ece
+use std::{
+    collections::HashSet,
+    convert::{TryFrom, TryInto},
+    sync::{Arc, Mutex, MutexGuard},
+};
 
 #[cfg(feature = "rayon")]
 use rayon::prelude::*;
@@ -218,7 +215,8 @@
 #[inline]
 #[cfg(not(feature = "rayon"))]
 fn new_layer(ty: MerkleType, layer: &Vec<Bytes32>, empty_hash: Bytes32) -> Vec<Bytes32> {
-    let new_layer = layer.chunks(2)
+    let new_layer = layer
+        .chunks(2)
         .map(|chunk| hash_node(ty, chunk[0], chunk.get(1).cloned().unwrap_or(empty_hash)))
         .collect();
     new_layer
@@ -281,8 +279,8 @@
             for idx in sorted(dirt.iter()) {
                 let left_child_idx = idx << 1;
                 let right_child_idx = left_child_idx + 1;
-                let left = layers[layer_i -1][left_child_idx];
-                let right = layers[layer_i-1]
+                let left = layers[layer_i - 1][left_child_idx];
+                let right = layers[layer_i - 1]
                     .get(right_child_idx)
                     .cloned()
                     .unwrap_or_else(|| empty_hash_at(self.ty, layer_i - 1));
@@ -316,12 +314,7 @@
     #[inline]
     #[cfg(test)]
     fn capacity(&self) -> usize {
-<<<<<<< HEAD
         return capacity(self.layers.lock().unwrap().as_ref());
-=======
-        let base: usize = 2;
-        base.pow((self.layers.len() - 1).try_into().unwrap())
->>>>>>> 77866ece
     }
 
     // Returns the number of leaves in the tree.
@@ -376,7 +369,7 @@
     pub fn pop_leaf(&mut self) {
         let mut leaves = self.layers.lock().unwrap().swap_remove(0);
         leaves.pop();
-        let empty = empty_hash_at(self.ty,0);
+        let empty = empty_hash_at(self.ty, 0);
         *self = Self::new_advanced(self.ty, leaves, empty, self.min_depth);
     }
 
@@ -389,14 +382,15 @@
         self.locked_set(&mut layers, idx, hash);
     }
 
-    fn locked_set(&self, locked_layers: &mut MutexGuard<Vec<Vec<Bytes32>>>, idx: usize, hash: Bytes32) {
+    fn locked_set(
+        &self,
+        locked_layers: &mut MutexGuard<Vec<Vec<Bytes32>>>,
+        idx: usize,
+        hash: Bytes32,
+    ) {
         if locked_layers[0][idx] == hash {
             return;
         }
-<<<<<<< HEAD
-        locked_layers[0][idx] = hash;
-        self.dirty_layers.lock().unwrap()[0].insert(idx >> 1);
-=======
         let mut next_hash = hash;
         let empty_layers = &self.empty_layers;
         let layers_len = self.layers.len();
@@ -426,7 +420,6 @@
             }
             idx >>= 1;
         }
->>>>>>> 77866ece
     }
 
     /// Extends the leaves of the tree with the given hashes.
@@ -441,22 +434,15 @@
         }
         let mut idx = layers[0].len();
         let mut new_size = idx + hashes.len();
-<<<<<<< HEAD
         for (layer_i, layer) in layers.iter_mut().enumerate() {
             layer.resize(new_size, empty_hash_at(self.ty, layer_i));
-            new_size >>= 1;
-=======
-        for (layer_i, layer) in self.layers.iter_mut().enumerate() {
-            layer.resize(new_size, self.empty_layers[layer_i]);
             new_size = max(new_size >> 1, 1);
->>>>>>> 77866ece
         }
         for hash in hashes {
             self.locked_set(&mut layers, idx, hash);
             idx += 1;
         }
-<<<<<<< HEAD
-        return Ok(layers[0].len());
+        Ok(self.layers[0].len())
     }
 }
 
@@ -469,7 +455,10 @@
 impl Eq for Merkle {}
 
 pub mod arc_mutex_sedre {
-    pub fn serialize<S, T>(data: &std::sync::Arc<std::sync::Mutex<T>>, serializer: S) -> Result<S::Ok, S::Error>
+    pub fn serialize<S, T>(
+        data: &std::sync::Arc<std::sync::Mutex<T>>,
+        serializer: S,
+    ) -> Result<S::Ok, S::Error>
     where
         S: serde::Serializer,
         T: serde::Serialize,
@@ -477,15 +466,16 @@
         data.lock().unwrap().serialize(serializer)
     }
 
-    pub fn deserialize<'de, D, T>(deserializer: D) -> Result<std::sync::Arc<std::sync::Mutex<T>>, D::Error>
+    pub fn deserialize<'de, D, T>(
+        deserializer: D,
+    ) -> Result<std::sync::Arc<std::sync::Mutex<T>>, D::Error>
     where
         D: serde::Deserializer<'de>,
         T: serde::Deserialize<'de>,
     {
-        Ok(std::sync::Arc::new(std::sync::Mutex::new(T::deserialize(deserializer)?)))
-=======
-        Ok(self.layers[0].len())
->>>>>>> 77866ece
+        Ok(std::sync::Arc::new(std::sync::Mutex::new(T::deserialize(
+            deserializer,
+        )?)))
     }
 }
 
@@ -515,11 +505,6 @@
         ),
         hash_node(
             MerkleType::Value,
-<<<<<<< HEAD
-            hash_node(MerkleType::Value, Bytes32::from([5; 32]), Bytes32::from([0; 32])),
-            hash_node(MerkleType::Value, Bytes32::from([0; 32]), Bytes32::from([0; 32]))));
-    let merkle = Merkle::new(MerkleType::Value, hashes.clone());
-=======
             hash_node(
                 MerkleType::Value,
                 Bytes32::from([5; 32]),
@@ -533,7 +518,6 @@
         ),
     );
     let mut merkle = Merkle::new(MerkleType::Value, hashes.clone());
->>>>>>> 77866ece
     assert_eq!(merkle.capacity(), 8);
     assert_eq!(merkle.root(), expected);
 
@@ -559,11 +543,6 @@
         ),
         hash_node(
             MerkleType::Value,
-<<<<<<< HEAD
-            hash_node(MerkleType::Value, Bytes32::from([5; 32]), Bytes32::from([6; 32])),
-            hash_node(MerkleType::Value, Bytes32::from([0; 32]), Bytes32::from([0; 32]))));
-    assert_eq!(merkle.capacity(), 8);
-=======
             hash_node(
                 MerkleType::Value,
                 Bytes32::from([5; 32]),
@@ -576,7 +555,6 @@
             ),
         ),
     );
->>>>>>> 77866ece
     assert_eq!(merkle.root(), expected);
     merkle.prove(1).unwrap();
 }
@@ -597,14 +575,10 @@
 #[test]
 #[should_panic(expected = "index out of bounds")]
 fn set_with_bad_index_panics() {
-<<<<<<< HEAD
-    let merkle = Merkle::new(MerkleType::Value, vec![Bytes32::default(), Bytes32::default()]);
-=======
     let mut merkle = Merkle::new(
         MerkleType::Value,
         vec![Bytes32::default(), Bytes32::default()],
     );
->>>>>>> 77866ece
     assert_eq!(merkle.capacity(), 2);
     merkle.set(2, Bytes32::default());
 }