// Copyright 2021-2024, Offchain Labs, Inc.
// For license information, see https://github.com/OffchainLabs/nitro/blob/master/LICENSE

#![allow(clippy::missing_safety_doc, clippy::too_many_arguments)]

pub mod binary;
mod host;
#[cfg(feature = "native")]
mod kzg;
pub mod machine;
/// cbindgen:ignore
mod memory;
mod merkle;
mod print;
pub mod programs;
mod reinterpret;
pub mod utils;
pub mod value;
pub mod wavm;

#[cfg(test)]
mod test;

pub use machine::Machine;

use arbutil::{Bytes32, PreimageType};
use eyre::{Report, Result};
use lru::LruCache;
<<<<<<< HEAD
use machine::{
    argument_data_to_inbox, get_empty_preimage_resolver, GlobalState, MachineStatus,
    PreimageResolver,
};
=======
use machine::{get_empty_preimage_resolver, GlobalState, MachineStatus, PreimageResolver};
use once_cell::sync::OnceCell;
>>>>>>> e6afd28a
use static_assertions::const_assert_eq;
use std::{
    ffi::CStr,
    num::NonZeroUsize,
    os::raw::{c_char, c_int},
    path::Path,
    ptr, slice,
    sync::{
        atomic::{self, AtomicU8},
        Arc, Mutex,
    },
};
use utils::CBytes;

lazy_static::lazy_static! {
    static ref BLOBHASH_PREIMAGE_CACHE: Mutex<LruCache<Bytes32, Arc<OnceCell<CBytes>>>> = Mutex::new(LruCache::new(NonZeroUsize::new(12).unwrap()));
}

#[repr(C)]
#[derive(Clone, Copy)]
pub struct CByteArray {
    pub ptr: *const u8,
    pub len: usize,
}

#[repr(C)]
#[derive(Clone, Copy)]
pub struct RustByteArray {
    pub ptr: *mut u8,
    pub len: usize,
    pub capacity: usize,
}

#[no_mangle]
pub unsafe extern "C" fn arbitrator_load_machine(
    binary_path: *const c_char,
    library_paths: *const *const c_char,
    library_paths_size: isize,
    debug_chain: usize,
) -> *mut Machine {
    let debug_chain = debug_chain != 0;
    match arbitrator_load_machine_impl(binary_path, library_paths, library_paths_size, debug_chain)
    {
        Ok(mach) => mach,
        Err(err) => {
            eprintln!("Error loading binary: {:?}", err);
            ptr::null_mut()
        }
    }
}

unsafe fn arbitrator_load_machine_impl(
    binary_path: *const c_char,
    library_paths: *const *const c_char,
    library_paths_size: isize,
    debug_chain: bool,
) -> Result<*mut Machine> {
    let binary_path = cstr_to_string(binary_path);
    let binary_path = Path::new(&binary_path);

    let mut libraries = vec![];
    for i in 0..library_paths_size {
        let path = cstr_to_string(*(library_paths.offset(i)));
        libraries.push(Path::new(&path).to_owned());
    }

    let mach = Machine::from_paths(
        &libraries,
        binary_path,
        true,
        false,
        false,
        debug_chain,
        debug_chain,
        Default::default(),
        Default::default(),
        get_empty_preimage_resolver(),
    )?;
    Ok(Box::into_raw(Box::new(mach)))
}

#[no_mangle]
#[cfg(feature = "native")]
pub unsafe extern "C" fn arbitrator_load_wavm_binary(binary_path: *const c_char) -> *mut Machine {
    let binary_path = cstr_to_string(binary_path);
    let binary_path = Path::new(&binary_path);
    match Machine::new_from_wavm(binary_path) {
        Ok(mach) => Box::into_raw(Box::new(mach)),
        Err(err) => {
            eprintln!("Error loading binary: {err}");
            ptr::null_mut()
        }
    }
}

unsafe fn cstr_to_string(c_str: *const c_char) -> String {
    CStr::from_ptr(c_str).to_string_lossy().into_owned()
}

pub fn err_to_c_string(err: Report) -> *mut libc::c_char {
    str_to_c_string(&format!("{err:?}"))
}

/// Copies the str-data into a libc free-able C string
pub fn str_to_c_string(text: &str) -> *mut libc::c_char {
    unsafe {
        let buf = libc::malloc(text.len() + 1); // includes null-terminating byte
        if buf.is_null() {
            panic!("Failed to allocate memory for error string");
        }
        ptr::copy_nonoverlapping(text.as_ptr(), buf as *mut u8, text.len());
        *(buf as *mut u8).add(text.len()) = 0;
        buf as *mut libc::c_char
    }
}

#[no_mangle]
pub unsafe extern "C" fn arbitrator_free_machine(mach: *mut Machine) {
    drop(Box::from_raw(mach));
}

#[no_mangle]
pub unsafe extern "C" fn arbitrator_clone_machine(mach: *mut Machine) -> *mut Machine {
    let new_mach = (*mach).clone();
    Box::into_raw(Box::new(new_mach))
}

/// Go doesn't have this functionality builtin for whatever reason. Uses relaxed ordering.
#[no_mangle]
pub unsafe extern "C" fn atomic_u8_store(ptr: *mut u8, contents: u8) {
    (*(ptr as *mut AtomicU8)).store(contents, atomic::Ordering::Relaxed);
}

/// Runs the machine while the condition variable is zero. May return early if num_steps is hit.
/// Returns a c string error (freeable with libc's free) on error, or nullptr on success.
#[no_mangle]
#[cfg(feature = "native")]
pub unsafe extern "C" fn arbitrator_step(
    mach: *mut Machine,
    num_steps: u64,
    condition: *const u8,
) -> *mut libc::c_char {
    let mach = &mut *mach;
    let condition = &*(condition as *const AtomicU8);
    let mut remaining_steps = num_steps;
    while condition.load(atomic::Ordering::Relaxed) == 0 {
        if remaining_steps == 0 || mach.is_halted() {
            break;
        }
        let stepping = std::cmp::min(remaining_steps, 1_000_000);
        match mach.step_n(stepping) {
            Ok(()) => {}
            Err(err) => return err_to_c_string(err),
        }
        remaining_steps -= stepping;
    }
    ptr::null_mut()
}

#[no_mangle]
pub unsafe extern "C" fn arbitrator_add_inbox_message(
    mach: *mut Machine,
    inbox_identifier: u64,
    index: u64,
    data: CByteArray,
) -> c_int {
    let mach = &mut *mach;
    if let Some(identifier) = argument_data_to_inbox(inbox_identifier) {
        let slice = slice::from_raw_parts(data.ptr, data.len);
        let data = slice.to_vec();
        mach.add_inbox_msg(identifier, index, data);
        0
    } else {
        1
    }
}

/// Adds a user program to the machine's known set of wasms.
#[no_mangle]
pub unsafe extern "C" fn arbitrator_add_user_wasm(
    mach: *mut Machine,
    module: *const u8,
    module_len: usize,
    module_hash: *const Bytes32,
) {
    let module = slice::from_raw_parts(module, module_len);
    (*mach).add_stylus_module(*module_hash, module.to_owned());
}

/// Like arbitrator_step, but stops early if it hits a host io operation.
/// Returns a c string error (freeable with libc's free) on error, or nullptr on success.
#[no_mangle]
#[cfg(feature = "native")]
pub unsafe extern "C" fn arbitrator_step_until_host_io(
    mach: *mut Machine,
    condition: *const u8,
) -> *mut libc::c_char {
    let mach = &mut *mach;
    let condition = &*(condition as *const AtomicU8);
    while condition.load(atomic::Ordering::Relaxed) == 0 {
        for _ in 0..1_000_000 {
            if mach.is_halted() {
                return ptr::null_mut();
            }
            if mach.next_instruction_is_host_io() {
                return ptr::null_mut();
            }
            match mach.step_n(1) {
                Ok(()) => {}
                Err(err) => return err_to_c_string(err),
            }
        }
    }
    ptr::null_mut()
}

#[no_mangle]
pub unsafe extern "C" fn arbitrator_serialize_state(
    mach: *const Machine,
    path: *const c_char,
) -> c_int {
    let mach = &*mach;
    let res = CStr::from_ptr(path)
        .to_str()
        .map_err(Report::from)
        .and_then(|path| mach.serialize_state(path));
    if let Err(err) = res {
        eprintln!("Failed to serialize machine state: {}", err);
        1
    } else {
        0
    }
}

#[no_mangle]
pub unsafe extern "C" fn arbitrator_deserialize_and_replace_state(
    mach: *mut Machine,
    path: *const c_char,
) -> c_int {
    let mach = &mut *mach;
    let res = CStr::from_ptr(path)
        .to_str()
        .map_err(Report::from)
        .and_then(|path| mach.deserialize_and_replace_state(path));
    if let Err(err) = res {
        eprintln!("Failed to deserialize machine state: {}", err);
        1
    } else {
        0
    }
}

#[no_mangle]
pub unsafe extern "C" fn arbitrator_get_num_steps(mach: *const Machine) -> u64 {
    (*mach).get_steps()
}

pub const ARBITRATOR_MACHINE_STATUS_RUNNING: u8 = 0;
pub const ARBITRATOR_MACHINE_STATUS_FINISHED: u8 = 1;
pub const ARBITRATOR_MACHINE_STATUS_ERRORED: u8 = 2;
pub const ARBITRATOR_MACHINE_STATUS_TOO_FAR: u8 = 3;

// Unfortunately, cbindgen doesn't support constants with non-literal values, so we assert that they're correct.
const_assert_eq!(
    ARBITRATOR_MACHINE_STATUS_RUNNING,
    MachineStatus::Running as u8,
);
const_assert_eq!(
    ARBITRATOR_MACHINE_STATUS_FINISHED,
    MachineStatus::Finished as u8,
);
const_assert_eq!(
    ARBITRATOR_MACHINE_STATUS_ERRORED,
    MachineStatus::Errored as u8,
);
const_assert_eq!(
    ARBITRATOR_MACHINE_STATUS_TOO_FAR,
    MachineStatus::TooFar as u8,
);

/// Returns one of ARBITRATOR_MACHINE_STATUS_*
#[no_mangle]
pub unsafe extern "C" fn arbitrator_get_status(mach: *const Machine) -> u8 {
    (*mach).get_status() as u8
}

#[no_mangle]
pub unsafe extern "C" fn arbitrator_global_state(mach: *mut Machine) -> GlobalState {
    (*mach).get_global_state()
}

#[no_mangle]
pub unsafe extern "C" fn arbitrator_set_global_state(mach: *mut Machine, gs: GlobalState) {
    (*mach).set_global_state(gs);
}

#[repr(C)]
pub struct ResolvedPreimage {
    pub ptr: *mut u8,
    pub len: isize, // negative if not found
}

unsafe fn handle_preimage_resolution(
    context: u64,
    ty: PreimageType,
    hash: Bytes32,
    resolver: unsafe extern "C" fn(u64, u8, *const u8) -> ResolvedPreimage,
) -> Option<CBytes> {
    let res = resolver(context, ty.into(), hash.as_ptr());
    if res.len < 0 {
        return None;
    }
    let data = CBytes::from_raw_parts(res.ptr, res.len as usize);
    // Check if preimage rehashes to the provided hash
    match crate::utils::hash_preimage(&data, ty) {
        Ok(have_hash) if have_hash.as_slice() == *hash => {}
        Ok(got_hash) => panic!(
            "Resolved incorrect data for hash {} (rehashed to {})",
            hash,
            Bytes32(got_hash),
        ),
        Err(err) => panic!(
            "Failed to hash preimage from resolver (expecting hash {}): {}",
            hash, err,
        ),
    }
    Some(data)
}

#[no_mangle]
#[cfg(feature = "native")]
pub unsafe extern "C" fn arbitrator_set_preimage_resolver(
    mach: *mut Machine,
    resolver: unsafe extern "C" fn(u64, u8, *const u8) -> ResolvedPreimage,
) {
    (*mach).set_preimage_resolver(Arc::new(
        move |context: u64, ty: PreimageType, hash: Bytes32| -> Option<CBytes> {
            if ty == PreimageType::EthVersionedHash {
                let cache: Arc<OnceCell<CBytes>> = {
                    let mut locked = BLOBHASH_PREIMAGE_CACHE.lock().unwrap();
                    locked.get_or_insert(hash, Default::default).clone()
                };
                return cache
                    .get_or_try_init(|| {
                        handle_preimage_resolution(context, ty, hash, resolver).ok_or(())
                    })
                    .ok()
                    .cloned();
            }
            handle_preimage_resolution(context, ty, hash, resolver)
        },
    ) as PreimageResolver);
}

#[no_mangle]
pub unsafe extern "C" fn arbitrator_set_context(mach: *mut Machine, context: u64) {
    (*mach).set_context(context);
}

#[no_mangle]
pub unsafe extern "C" fn arbitrator_hash(mach: *mut Machine) -> Bytes32 {
    (*mach).hash()
}

#[no_mangle]
pub unsafe extern "C" fn arbitrator_module_root(mach: *mut Machine) -> Bytes32 {
    (*mach).get_modules_root()
}

#[no_mangle]
#[cfg(feature = "native")]
pub unsafe extern "C" fn arbitrator_gen_proof(mach: *mut Machine) -> RustByteArray {
    let mut proof = (*mach).serialize_proof();
    let ret = RustByteArray {
        ptr: proof.as_mut_ptr(),
        len: proof.len(),
        capacity: proof.capacity(),
    };
    std::mem::forget(proof);
    ret
}

#[no_mangle]
pub unsafe extern "C" fn arbitrator_free_proof(proof: RustByteArray) {
    drop(Vec::from_raw_parts(proof.ptr, proof.len, proof.capacity))
}<|MERGE_RESOLUTION|>--- conflicted
+++ resolved
@@ -26,15 +26,11 @@
 use arbutil::{Bytes32, PreimageType};
 use eyre::{Report, Result};
 use lru::LruCache;
-<<<<<<< HEAD
 use machine::{
     argument_data_to_inbox, get_empty_preimage_resolver, GlobalState, MachineStatus,
     PreimageResolver,
 };
-=======
-use machine::{get_empty_preimage_resolver, GlobalState, MachineStatus, PreimageResolver};
 use once_cell::sync::OnceCell;
->>>>>>> e6afd28a
 use static_assertions::const_assert_eq;
 use std::{
     ffi::CStr,
@@ -337,6 +333,7 @@
     pub len: isize, // negative if not found
 }
 
+#[cfg(feature = "native")]
 unsafe fn handle_preimage_resolution(
     context: u64,
     ty: PreimageType,
